""" A container for all information about the field: geometry and labels, as well as convenient API. """
import os
import re
import itertools
from glob import glob
from difflib import get_close_matches
from concurrent.futures import ThreadPoolExecutor

import numpy as np

from batchflow.notifier import Notifier

from .visualization import VisualizationMixin
from ..geometry import Geometry
from ..labels import Horizon, Fault
from ..metrics import FaciesMetrics
from ..utils import AugmentedList
from ..utils import CharismaMixin



class Field(CharismaMixin, VisualizationMixin):
    """ A common container for all information about the field: cube geometry and various labels.

    To initialize, one must provide:
        - geometry-like entity, which can be a path to a seismic cube or instance of `:class:Geometry`;
        additional parameters of geometry instantiation can be passed via `geometry_kwargs` parameters.

        - optionally, `labels` in one of the following formats:
            - dictionary with keys defining attribute to store loaded labels in and values as
            sequences of label-like entities (path to a label or instance of label class)
            - sequence with label-like entities. This way, labels will be stored in `labels` attribute
            - string to define path(s) to labels (same as those paths wrapped in a list)
            - None as a signal that no labels are provided for a field.

        - `labels_class` defines the class to use for loading and can be supplied in one of the following formats:
            - dictionary with same keys as in `labels`. Values are either string (e.g. `horizon`) or
            the type to initialize label itself (e.g. `:class:.Horizon`)
            - a single string or type to use for all of the labels
            - if not provided, we try to infer the class from name of the attribute to store the labels in.
            The guess is based on a similarity between passed name and a list of pre-defined label types.
            For example, `horizons` will be threated as `horizon` and loaded as such.
            >>> {'horizons': 'path/to/horizons/*'}
            would be loaded as instances of `:class:.Horizon`.

        - `labels_kwargs` are passed for instantiation of every label.

    Examples
    --------
    Initialize field with only geometry:
    >>> Field(geometry='path/to/cube.sgy')
    >>> Field(geometry=Geometry(...))

    The most complete labels definition:
    >>> Field(geometry=..., labels={'horizons': ['path/to/horizon', Horizon(...)],
                                    'fans': 'paths/to/fans/*',
                                    'faults': ['path/to/fault1', 'path/to/fault2', ],
                                    'lift_geometry': 'path/to/geometry_target.hdf5'})

    Use a `labels_class` instead; this way, all of the labels are stored as `labels` attribute, no matter the class:
    >>> Field(geometry=..., labels='paths/*', labels_class='horizon')
    >>> Field(geometry=..., labels=['paths/1', 'paths/2', 'paths/3'], labels_class='fault')
    """
    #pylint: disable=redefined-builtin
    def __init__(self, geometry, labels=None, labels_class=None, geometry_kwargs=None, labels_kwargs=None, **kwargs):
        # Attributes
        self.labels = []
        self.horizons, self.facies, self.fans, self.channels, self.faults = [], [], [], [], []
        self.loaded_labels = []

        # Geometry: description and convenient API to a seismic cube
        if isinstance(geometry, str):
            geometry_kwargs = geometry_kwargs or {}
            geometry = Geometry.new(geometry, **{**kwargs, **geometry_kwargs})
        self.geometry = geometry

        # Labels: objects on a field
        if labels:
            labels_kwargs = labels_kwargs or {}
            self.load_labels(labels, labels_class, **{**kwargs, **labels_kwargs})


    # Label initialization inner workings
    METHOD_TO_NAMES = {
        '_load_horizons': ['horizon', 'facies', 'fans', 'channels', Horizon],
        '_load_faults': ['fault', Fault],
        '_load_geometries': ['geometries', 'geometry',  Geometry],
    }
    NAME_TO_METHOD = {name: method for method, names in METHOD_TO_NAMES.items() for name in names}

    def load_labels(self, labels=None, labels_class=None, mode='w', **labels_kwargs):
        """ Load labels and store them in the instance. Refer to the class documentation for details. """
        if isinstance(labels, str):
            labels = self.make_path(labels, makedirs=False)
            labels = glob(labels)
        if isinstance(labels, (tuple, list)):
            labels = {'labels': labels}
        if not isinstance(labels, dict):
            raise TypeError(f'Labels type should be `str`, `sequence` or `dict`, got {type(labels)} instead!')

        # Labels class: make a dictionary
        if labels_class is None:
            labels_class_dict = {label_dst : None for label_dst in labels.keys()}
        if isinstance(labels_class, (type, str)):
            labels_class_dict = {label_dst : labels_class for label_dst in labels.keys()}
        if isinstance(labels_class, dict):
            labels_class_dict = labels_class

        for label_dst, label_src in labels.items():
            # Try getting provided `labels_class`, else fallback on NAME_TO_METHOD closest match
            label_class = labels_class_dict.get(label_dst)

            if label_class is None:
                # Roughly equivalent to ``label_class = self.NAME_TO_METHOD.get(label_dst)``
                str_names = [name for name in (self.NAME_TO_METHOD.keys())
                             if isinstance(name, str)]
                matched = get_close_matches(label_dst, str_names, n=1)
                if matched:
                    label_class = matched[0]

            if label_class is None:
                raise TypeError(f"Can't determine the label class for `{label_dst}`!")

            if isinstance(label_class, str):
                method = self.NAME_TO_METHOD[label_class]
                label_class = self.METHOD_TO_NAMES[method][-1]

            # Process paths: get rid of service files
            if isinstance(label_src, str):
                label_src = self.make_path(label_src, makedirs=False)
                label_src = glob(label_src)
            if not isinstance(label_src, (tuple, list)):
                label_src = [label_src]
            label_src = self._filter_paths(label_src)

            # Load desired labels, based on class
            method_name = self.NAME_TO_METHOD[label_class]
            method = getattr(self, method_name)
            result = method(label_src, label_class=label_class, **labels_kwargs)

            if mode == 'w':
                setattr(self, label_dst, result)
                self.loaded_labels.append(label_dst)
            else:
                if not hasattr(self, label_dst):
                    setattr(self, label_dst, AugmentedList())
                else:
                    getattr(self, label_dst).extend(result)

                if label_dst not in self.loaded_labels:
                    self.loaded_labels.append(label_dst)

            if 'labels' not in labels and not self.labels:
                setattr(self, 'labels', result)

    @staticmethod
    def _filter_paths(paths):
        """ Remove paths for service files. """
        return [path for path in paths
                if not isinstance(path, str) or \
                not any(ext in path for ext in ['.dvc', '.gitignore', '.meta', '.sgy_meta'])]

    def _load_horizons(self, paths, max_workers=4, filter=True, interpolate=False, sort=True,
                       label_class=Horizon, **kwargs):
        """ Load horizons from paths or re-use already created ones. """
        # Separate paths from ready-to-use instances
        horizons, paths_to_load = [], []
        for item in paths:
            if isinstance(item, str):
                paths_ = self._filter_paths(glob(item))
                paths_to_load.extend(paths_)

            elif isinstance(item, label_class):
                item.field = self
                horizons.append(item)

        # Load from paths in multiple threads
        with ThreadPoolExecutor(max_workers=min(max_workers, len(paths_to_load) or 1)) as executor:
            function = lambda path: self._load_horizon(path, filter=filter, interpolate=interpolate,
                                                       constructor_class=label_class, **kwargs)
            loaded = list(executor.map(function, paths_to_load))
        horizons.extend(loaded)

        if sort:
            sort = sort if isinstance(sort, str) else 'd_mean'
            horizons.sort(key=lambda label: getattr(label, sort))
        return horizons

    def _load_horizon(self, path, filter=True, interpolate=False, constructor_class=Horizon, **kwargs):
        """ Load a single horizon from path. """
        horizon = constructor_class(path, field=self, **kwargs)
        if filter:
            horizon.filter(inplace=True)
        if interpolate:
            horizon.interpolate(inplace=True)
        return horizon


    def _load_faults(self, paths, max_workers=4, pbar='t', interpolate=False, label_class=Fault, **kwargs):
        """ Load faults from paths. """
        with ThreadPoolExecutor(max_workers=min(max_workers, len(paths) or 1)) as executor:
            function = lambda path: self._load_fault(path, interpolate=interpolate,
                                                     constructor_class=label_class, **kwargs)
            loaded = list(Notifier(pbar, total=len(paths))(executor.map(function, paths)))

        faults = [fault for fault in itertools.chain(*loaded) if len(fault) > 0]
        return faults

    def _load_fault(self, path, interpolate=False, constructor_class=Fault, **kwargs):
        """ Load a single fault from path. """
        if isinstance(path, constructor_class):
            path.field = self
            return [path]

        faults = constructor_class.load(path, self, interpolate=interpolate, **kwargs)
        return faults

    def _load_geometries(self, paths, constructor_class=Geometry.new, **kwargs):
        if isinstance(paths, str):
            path = paths
        if isinstance(paths, (tuple, list)):
            if not paths:
                raise FileNotFoundError('No such file or directory')
            if len(paths) > 1:
                raise ValueError(f'Path for Geometry loading is non-unique!, {paths}')
            path = paths[0]
        return constructor_class(path, **kwargs)


    # Other methods of initialization
    @classmethod
    def from_horizon(cls, horizon):
        """ Create a field from a single horizon. """
        return cls(geometry=horizon.geometry, labels={'horizons': horizon})

    @classmethod
    def from_dvc(cls, tag, dvc_path=''):
        """ Create a field from a dvc tag. """


    # Inner workings
    def __getattr__(self, key):
        """ Redirect calls for missing attributes, properties and methods to `geometry`. """
        if not key.endswith('state__') and 'geometry' in self.__dict__ and hasattr(self.geometry, key):
            return getattr(self.geometry, key)
        raise AttributeError(f'Attribute `{key}` does not exist in either Field or associated Geometry!')

    def __getattribute__(self, key):
        """ Wrap every accessed list with `AugmentedList`.
        The wrapped attribute is re-stored in the instance, so that we return the same object as in the instance. """
        result = super().__getattribute__(key)
        if isinstance(result, list) and not isinstance(result, AugmentedList):
            result = AugmentedList(result)
            if not (key in vars(self.__class__) and isinstance(getattr(self.__class__, key), property)):
                setattr(self, key, result)
        return result


    # Methods to call from Batch
    def load_seismic(self, locations, src='geometry', buffer=None, **kwargs):
        """ Load data from cube.

        Parameters
        ----------
        locations : sequence
            A triplet of slices to specify the location of a subvolume.
        src : str
            Attribute with desired geometry.
        """
        _ = kwargs
        geometry = getattr(self, src)
        if buffer is None:
            shape = geometry.locations_to_shape(locations)
            buffer = np.empty(shape, dtype=np.float32)

        geometry.load_crop(locations, buffer=buffer)
        return buffer

    def make_mask(self, locations, orientation=0, buffer=None, indices='all', width=3, src='labels',
                  sparse=False, enumerate_labels=False, **kwargs):
        """ Create masks from labels.

        Parameters
        ----------
        location : int or sequence
            If integer, then location along specified `axis`.
            Otherwise, a triplet of slices to define exact location in the cube.
        axis : int or str
            Axis identifier. must be provided if `location` is integer.
        indices : str, int or sequence of ints
            Which labels to use in mask creation.
            If 'all', then use all labels.
            If 'single' or `random`, then use one random label.
            If int or array-like, then element(s) are interpreted as indices of desired labels.
        width : int
            Width of the resulting label.
        src : str
            Attribute with desired labels.
        sparse : bool
            Create mask only for labeled slices (for Faults). Unlabeled slices will be marked by -1.
        enumerate_labels : bool
            Whether to use enumeration as mask values for successive labels.
        """
        # Parse buffer
        if buffer is None:
            shape = self.geometry.locations_to_shape(locations)
            buffer = np.zeros(shape, dtype=np.float32)

        if sparse:
            buffer -= 1

        # Parse requested labels
        labels = getattr(self, src)
        labels = [labels] if not isinstance(labels, (tuple, list)) else labels
        if len(labels) == 0:
            return buffer

        indices = [indices] if isinstance(indices, int) else indices
        if isinstance(indices, (tuple, list, np.ndarray)):
            labels = [labels[idx] for idx in indices]

        # Add mask of each component to the buffer
        for i, label in enumerate(labels, start=1):
            alpha = 1 if enumerate_labels is False else i
            label.add_to_mask(buffer, locations=locations, width=width, axis=orientation,
                              sparse=sparse, alpha=alpha, **kwargs)
        return buffer


    def make_regression_mask(self, location, axis=None, indices='all', src='labels', **kwargs):
        """ Create regression mask from labels. Works only with horizons. """
        #
        labels = getattr(self, src)
        labels = [labels] if not isinstance(labels, (tuple, list)) else labels

        if len(labels) > 1:
            pass
        else:
            shape = tuple(slc.stop - slc.start for slc in location[:2])
            mask = np.full((*shape, 1), -1, dtype=np.float32)
            labels[0].add_to_regression_mask(mask=mask[..., 0], locations=location, **kwargs)
        return mask


    # Attribute retrieval
    def load_attribute(self, src, _return_label=False, **kwargs):
        """ Load desired geological attribute from geometry or labels.

        Parameters
        ----------
        src : str
            Identificator of `what` to load and `from where`.
            The part before the slash identifies the instance, for example: `geometry`, `horizons:0`, `faults:123`.
            In general it is `attribute_name:idx`, where `attribute_name` is the attribute to retrieve, and
            optional `idx` can be used to slice it.
            The part after the slash is passed directly to instance's `load_attribute` method.
        kwargs : dict
            Additional parameters for attribute computation.
        """
        # Prepare `src`
        src = src.strip('/')
        if '/' not in src:
            src = 'geometry/' + src

        label_id, *src = src.split('/')
        src = '/'.join(src)

        # Select instance
        if any(sep in label_id for sep in ':-'):
            label_attr, label_idx = re.split(':|-', label_id)

            if label_attr not in self.loaded_labels:
                raise ValueError(f"Can't determine the label attribute for `{label_attr}`!")
            label_idx = int(label_idx)
            label = getattr(self, label_attr)[label_idx]
        else:
            label = getattr(self, label_id)

        data = label.load_attribute(src, **kwargs)

        if _return_label:
            return data, label
        return data

    @property
    def available_attributes(self):
        """ A list of all load-able attributes from a current field. """
        #pylint: disable=unidiomatic-typecheck
        available_names = []

        for name in ['geometry'] + self.loaded_labels:
            labels = getattr(self, name)

            if isinstance(labels, list):
                for idx, label in enumerate(labels):
                    if type(label) is Horizon:
                        available_attributes = ['depths', 'amplitudes', 'metrics',
                                                'instant_amplitudes', 'instant_phases',
                                                'fourier_decomposition', 'wavelet_decomposition']
                    else:
                        available_attributes = []
                    available_names.extend([f'{name}:{idx}/{attr}' for attr in available_attributes])
            else:
                if isinstance(labels, Geometry):
                    available_attributes = ['mean_matrix', 'std_matrix', 'snr']
                available_names.extend([f'{name}/{attr}' for attr in available_attributes])
        return available_names


    # Utility functions
    def make_path(self, path, name=None, makedirs=True):
        """ Make path by mapping some of the symbols into pre-defined strings:
            - `**` or `%` is replaced with basedir of a cube
            - `*` is replaced with `name`

        Parameters
        ----------
        path : str
            Path to process.
        name : str
            Replacement for `*` symbol.
        makedirs : bool
            Whether to make dirs preceding the path.
        """
        basedir = os.path.dirname(self.path)
        name = name or self.short_name

        path = (path.replace('~', basedir)
                    .replace('$', name)
                    .replace('//', '/'))

        if makedirs and os.path.dirname(path):
            os.makedirs(os.path.dirname(path), exist_ok=True)
        return path


    # Cache: introspection and reset
    @property
    def attached_instances(self):
        """ All correctly loaded/added instances. """
        instances = []
        for src in self.loaded_labels:
            item = getattr(self, src)
            if isinstance(item, list):
                instances.extend(item)
            else:
                instances.append(item)
        return instances

    def reset_cache(self):
        """ Clear cached data from underlying entities. """
        self.geometry.reset_cache()
        self.attached_instances.reset_cache()

    @property
    def cache_nbytes(self):
        """ Total nbytes of cached data. """
        nbytes = self.geometry.cache_nbytes
<<<<<<< HEAD
        for item in self.attached_instances:
            nbytes += item.cache_nbytes
=======

        if len(self.attached_instances) > 0:
            nbytes += sum(self.attached_instances.cache_nbytes)
>>>>>>> 3b8a5782
        return nbytes

    # Facies
    def evaluate_facies(self, src_horizons, src_true=None, src_pred=None, metrics='dice'):
        """ Calculate facies metrics for requested labels of the field and return dataframe of results.

        Parameters
        ----------
        scr_horizons : str
            Name of field attribute that contains base horizons.
        src_true : str
            Name of field attribute that contains ground-truth labels.
        src_pred : str
            Name of field attribute that contains predicted labels.
        metrics: str or list of str
            Metrics function(s) to calculate.
        """
        horizons = getattr(self, src_horizons)
        true_labels = getattr(self, src_true) if src_true is not None else None
        pred_labels = getattr(self, src_pred) if src_pred is not None else None

        fm = FaciesMetrics(horizons=horizons, true_labels=true_labels, pred_labels=pred_labels)
        result = fm.evaluate(metrics)

        return result<|MERGE_RESOLUTION|>--- conflicted
+++ resolved
@@ -456,14 +456,9 @@
     def cache_nbytes(self):
         """ Total nbytes of cached data. """
         nbytes = self.geometry.cache_nbytes
-<<<<<<< HEAD
-        for item in self.attached_instances:
-            nbytes += item.cache_nbytes
-=======
 
         if len(self.attached_instances) > 0:
             nbytes += sum(self.attached_instances.cache_nbytes)
->>>>>>> 3b8a5782
         return nbytes
 
     # Facies
