""" Horizon class for POST-STACK data. """
import os
from copy import copy
from textwrap import dedent

import numpy as np

from skimage.measure import label
from scipy.ndimage import find_objects

from .horizon_attributes import AttributesMixin
from .horizon_extraction import ExtractionMixin
from .horizon_processing import ProcessingMixin
from .horizon_visualization import VisualizationMixin
from ..utils import CacheMixin, CharismaMixin
from ..utils import groupby_mean, groupby_min, groupby_max
from ..utils import MetaDict
<<<<<<< HEAD
from ..functional import smooth_out
=======
from ..plotters import plot_image, MatplotlibPlotter
>>>>>>> f2aabfea



class Horizon(AttributesMixin, CacheMixin, CharismaMixin, ExtractionMixin, ProcessingMixin, VisualizationMixin):
    """ Contains spatially-structured horizon: each point describes a height on a particular (iline, xline).

    Initialized from `storage` and `geometry`, where storage can be one of:
        - csv-like file in CHARISMA or REDUCED_CHARISMA format.
        - ndarray of (N, 3) shape.
        - ndarray of (ilines_len, xlines_len) shape.
        - dictionary: a mapping from (iline, xline) -> height.
        - mask: ndarray of (ilines_len, xlines_len, depth) with 1's at places of horizon location.

    Main storages are `matrix` and `points` attributes:
        - `matrix` is a depth map, ndarray of (ilines_len, xlines_len) shape with each point
          corresponding to horizon height at this point. Note that shape of the matrix is generally smaller
          than cube spatial range: that allows to save space.
          Attributes `i_min` and `x_min` describe position of the matrix in relation to the cube spatial range.
          Each point with absent horizon is filled with `FILL_VALUE`.
          Note that since the dtype of `matrix` is `np.int32`, we can't use `np.nan` as the fill value.
          In order to initialize from this storage, one must supply `matrix`, `i_min`, `x_min`.

        - `points` is a (N, 3) ndarray with every row being (iline, xline, height). Note that (iline, xline) are
          stored in cube coordinates that range from 0 to `ilines_len` and 0 to `xlines_len` respectively.
          Stored height is corrected on `time_delay` and `sample_rate` of the cube.
          In order to initialize from this storage, one must supply (N, 3) ndarray.

    Depending on which attribute was created at initialization (`matrix` or `points`), the other is computed lazily
    at the time of the first access. This way, we can greatly amortize computations when dealing with huge number of
    `Horizon` instances, i.e. when extracting surfaces from predicted masks.

    Independently of type of initial storage, Horizon provides following:
        - Attributes `i_min`, `x_min`, `i_max`, `x_max`, `h_min`, `h_max`, `h_mean`, `h_std`, `bbox`,
          to completely describe location of the horizon in the 3D volume of the seismic cube.

        - Convenient methods of changing the horizon, `apply_to_matrix` and `apply_to_points`:
          these methods must be used instead of manually permuting `matrix` and `points` attributes.
          For example, filtration or smoothing of a horizon can be done with their help.

        - Method `add_to_mask` puts 1's on the `location` of a horizon inside provided `background`.

        - `get_cube_values` allows to cut seismic data along the horizon: that data can be used to evaluate
          horizon quality.

        - `evaluate` allows to quickly assess the quality of a seismic reflection;
          for more metrics, check :class:`~.HorizonMetrics`.

        - A number of properties that describe geometrical, geological and mathematical characteristics of a horizon.
          For example, `borders_matrix` and `boundaries_matrix`: the latter containes outer and inner borders;
          `coverage` is the ratio between labeled traces and non-zero traces in the seismic cube;
          `solidity` is the ratio between labeled traces and traces inside the hull of the horizon;
          `perimeter` and `number_of_holes` speak for themselves.

        - Multiple instances of Horizon can be compared against one another and, if needed,
          merged into one (either in-place or not) via `check_proximity`, `overlap_merge`, `adjacent_merge` methods.
          These methods are highly optimized in their accesses to inner attributes that are computed lazily.

        - A wealth of visualization methods: view from above, slices along iline/xline axis, etc.
    """
    #pylint: disable=too-many-public-methods, import-outside-toplevel, redefined-builtin

    # Columns that are used from the file
    COLUMNS = ['iline', 'xline', 'height']

    # Value to place into blank spaces
    FILL_VALUE = -999999


    def __init__(self, storage, field, name=None, dtype=np.int32, force_format=None, **kwargs):
        # Meta information
        self.path = None
        self.name = name
        self.dtype = dtype
        self.format = None

        # Location of the horizon inside cube spatial range
        self.i_min, self.i_max = None, None
        self.x_min, self.x_max = None, None
        self.i_length, self.x_length = None, None
        self.bbox = None
        self._len = None

        # Underlying data storages
        self._matrix = None
        self._points = None
        self._depths = None

        # Heights information
        self._h_min, self._h_max = None, None
        self._h_mean, self._h_std = None, None

        # Field reference
        self.field = field

        # Check format of storage, then use it to populate attributes
        if force_format is not None:
            self.format = force_format

        elif isinstance(storage, str):
            # path to csv-like file
            self.format = 'file'

        elif isinstance(storage, dict):
            # mapping from (iline, xline) to (height)
            self.format = 'dict'

        elif isinstance(storage, np.ndarray):
            if storage.ndim == 2 and storage.shape[1] == 3:
                # array with row in (iline, xline, height) format
                self.format = 'points'

            elif storage.ndim == 2 and (storage.shape == self.field.spatial_shape):
                # matrix of (iline, xline) shape with every value being height
                self.format = 'full_matrix'

            elif storage.ndim == 2:
                # matrix of (iline, xline) shape with every value being height
                self.format = 'matrix'

        getattr(self, f'from_{self.format}')(storage, **kwargs)


    # Logic of lazy computation of `points` or `matrix` from the other available storage; cache management
    @property
    def points(self):
        """ Storage of horizon data as (N, 3) array of (iline, xline, height) in cubic coordinates.
        If the horizon is created not from (N, 3) array, evaluated at the time of the first access.
        """
        if self._points is None and self.matrix is not None:
            points = self.matrix_to_points(self.matrix).astype(self.dtype)
            points += np.array([self.i_min, self.x_min, 0], dtype=self.dtype)
            self._points = points
        return self._points

    @points.setter
    def points(self, value):
        self._points = value

    @staticmethod
    def matrix_to_points(matrix):
        """ Convert depth-map matrix to points array. """
        idx = np.nonzero(matrix != Horizon.FILL_VALUE)
        points = np.hstack([idx[0].reshape(-1, 1),
                            idx[1].reshape(-1, 1),
                            matrix[idx[0], idx[1]].reshape(-1, 1)])
        return points


    @property
    def matrix(self):
        """ Storage of horizon data as depth map: matrix of (ilines_length, xlines_length) with each point
        corresponding to height. Matrix is shifted to a (i_min, x_min) point so it takes less space.
        If the horizon is created not from matrix, evaluated at the time of the first access.
        """
        if self._matrix is None and self.points is not None:
            self._matrix = self.points_to_matrix(points=self.points, i_min=self.i_min, x_min=self.x_min,
                                                 i_length=self.i_length, x_length=self.x_length, dtype=self.dtype)
        return self._matrix

    @matrix.setter
    def matrix(self, value):
        self._matrix = value

    @staticmethod
    def points_to_matrix(points, i_min, x_min, i_length, x_length, dtype=np.int32):
        """ Convert array of (N, 3) shape to a depth map (matrix). """
        matrix = np.full((i_length, x_length), Horizon.FILL_VALUE, dtype)

        matrix[points[:, 0].astype(np.int32) - i_min,
               points[:, 1].astype(np.int32) - x_min] = points[:, 2]

        return matrix

    @property
    def depths(self):
        """ Array of depth only. Useful for faster stats computation when initialized from a matrix. """
        if self._depths is None:
            if self._points is not None:
                self._depths = self.points[:, -1]
            else:
                self._depths = self.matrix[self.matrix != self.FILL_VALUE]
        return self._depths


    def reset_storage(self, storage=None):
        """ Reset storage along with depth-wise lazy computed stats. """
        self._depths = None
        self._h_min, self._h_max = None, None
        self._h_mean, self._h_std = None, None
        self._len = None

        if storage == 'matrix':
            self._matrix = None
            if len(self.points) > 0:
                i_min, x_min, h_min = np.min(self.points, axis=0)
                i_max, x_max, h_max = np.max(self.points, axis=0)

                self._h_min, self._h_max = h_min.astype(self.dtype), h_max.astype(self.dtype)
                self.i_min, self.i_max, self.x_min, self.x_max = int(i_min), int(i_max), int(x_min), int(x_max)

                self.i_length = (self.i_max - self.i_min) + 1
                self.x_length = (self.x_max - self.x_min) + 1
                self.bbox = np.array([[self.i_min, self.i_max],
                                    [self.x_min, self.x_max],
                                    [self.h_min, self.h_max]],
                                    dtype=np.int32)
        elif storage == 'points':
            self._points = None

        self.reset_cache()

    def copy(self, add_prefix=True):
        """ Create a new horizon with the same data.

        Returns
        -------
        A horizon object with new matrix object and a reference to the same field.
        """
        prefix = 'copy_of_' if add_prefix else ''
        return type(self)(storage=np.copy(self.matrix), field=self.field, i_min=self.i_min, x_min=self.x_min,
                          name=f'{prefix}{self.name}')

    __copy__ = copy

    def __sub__(self, other):
        if not isinstance(other, type(self)):
            raise TypeError(f"Operands types do not match. Got {type(self)} and {type(other)}.")

        presence = other.full_binary_matrix
        discrepancies = self.full_matrix[presence] != other.full_matrix[presence]
        if discrepancies.any():
            raise ValueError("Horizons have different depths where present.")

        res_matrix = self.full_matrix.copy()
        res_matrix[presence] = self.FILL_VALUE
        name = f"~{other.name}"
        result = type(self)(storage=res_matrix, field=self.field, name=name)

        return result


    # Properties, computed from lazy evaluated attributes
    @property
    def h_min(self):
        """ Minimum depth value. """
        if self._h_min is None:
            self._h_min = np.min(self.depths)
        return self._h_min

    @property
    def h_max(self):
        """ Maximum depth value. """
        if self._h_max is None:
            self._h_max = np.max(self.depths)
        return self._h_max

    @property
    def h_mean(self):
        """ Average depth value. """
        if self._h_mean is None:
            self._h_mean = np.mean(self.depths)
        return self._h_mean

    @property
    def h_std(self):
        """ Std of depths. """
        if self._h_std is None:
            self._h_std = np.std(self.depths)
        return self._h_std

    def __len__(self):
        """ Number of labeled traces. """
        if self._len is None:
            if self._points is not None:
                self._len = len(self.points)
            else:
                self._len = len(self.depths)
        return self._len


    # Initialization from different containers
    def from_points(self, points, verify=True, dst='points', reset='matrix', **kwargs):
        """ Base initialization: from point cloud array of (N, 3) shape.

        Parameters
        ----------
        points : ndarray
            Array of points. Each row describes one point inside the cube: two spatial coordinates and depth.
        verify : bool
            Whether to remove points outside of the cube range.
        dst : str
            Attribute to save result.
        reset : str or None
            Storage to reset.
        """
        _ = kwargs

        if verify:
            idx = np.where((points[:, 0] >= 0) &
                           (points[:, 1] >= 0) &
                           (points[:, 2] >= 0) &
                           (points[:, 0] < self.field.shape[0]) &
                           (points[:, 1] < self.field.shape[1]) &
                           (points[:, 2] < self.field.shape[2]))[0]
            points = points[idx]

        if self.dtype == np.int32:
            points = np.rint(points)
        if points.dtype != self.dtype:
            points = points.astype(self.dtype)
        setattr(self, dst, points)

        # Collect stats on separate axes. Note that depth stats are properties
        if reset:
            self.reset_storage(reset)


    def from_file(self, path, transform=True, **kwargs):
        """ Init from path to either CHARISMA or REDUCED_CHARISMA csv-like file. """
        path = self.field.make_path(path, makedirs=False)
        self.path = path

        self.name = os.path.basename(path) if self.name is None else self.name

        points = self.load_charisma(path=path, dtype=self.dtype, format='points',
                                    fill_value=Horizon.FILL_VALUE, transform=transform,
                                    verify=True)

        self.from_points(points, verify=False, **kwargs)


    def from_matrix(self, matrix, i_min, x_min, h_min=None, h_max=None, length=None, **kwargs):
        """ Init from matrix and location of minimum i, x points. """
        _ = kwargs

        if matrix.dtype != self.dtype:
            if self.dtype == np.int32:
                matrix = np.rint(matrix)
            matrix = matrix.astype(self.dtype)
        self.matrix = matrix

        self.i_min, self.x_min = i_min, x_min
        self.i_max, self.x_max = i_min + matrix.shape[0] - 1, x_min + matrix.shape[1] - 1

        self.i_length = (self.i_max - self.i_min) + 1
        self.x_length = (self.x_max - self.x_min) + 1

        # Populate lazy properties with supplied values
        self._h_min, self._h_max, self._len = h_min, h_max, length
        self.bbox = np.array([[self.i_min, self.i_max],
                              [self.x_min, self.x_max],
                              [self.h_min, self.h_max]],
                             dtype=np.int32)


    def from_full_matrix(self, matrix, **kwargs):
        """ Init from matrix that covers the whole cube. """
        kwargs = {
            'i_min': 0,
            'x_min': 0,
            **kwargs
        }
        self.from_matrix(matrix, **kwargs)


    def from_dict(self, dictionary, transform=True, **kwargs):
        """ Init from mapping from (iline, xline) to depths. """
        _ = kwargs

        points = self.dict_to_points(dictionary)

        if transform:
            points = self.field.lines_to_cubic(points)

        self.from_points(points)

    @staticmethod
    def dict_to_points(dictionary):
        """ Convert mapping to points array. """
        points = np.hstack([np.array(list(dictionary.keys())),
                            np.array(list(dictionary.values())).reshape(-1, 1)])
        return points


    @staticmethod
    def from_mask(mask, field=None, origin=None, connectivity=3,
                  mode='mean', threshold=0.5, minsize=0, prefix='predict', **kwargs):
        """ Convert mask to a list of horizons.
        Returned list is sorted by length of horizons.

        Parameters
        ----------
        field : Field
            Horizon parent field.
        origin : sequence
            The upper left coordinate of a `mask` in the cube coordinates.
        threshold : float
            Parameter of mask-thresholding.
        mode : str
            Method used for finding the point of a horizon for each iline, xline.
        minsize : int
            Minimum length of a horizon to be extracted.
        prefix : str
            Name of horizon to use.
        """
        _ = kwargs
        if mode in ['mean', 'avg']:
            group_function = groupby_mean
        elif mode in ['min']:
            group_function = groupby_min
        elif mode in ['max']:
            group_function = groupby_max

        # Labeled connected regions with an integer
        labeled = label(mask >= threshold, connectivity=connectivity)
        objects = find_objects(labeled)

        # Create an instance of Horizon for each separate region
        horizons = []
        for i, sl in enumerate(objects):
            max_possible_length = 1
            for j in range(3):
                max_possible_length *= sl[j].stop - sl[j].start

            if max_possible_length >= minsize:
                indices = np.nonzero(labeled[sl] == i + 1)

                if len(indices[0]) >= minsize:
                    coords = np.vstack([indices[i] + sl[i].start for i in range(3)]).T

                    points = group_function(coords) + origin
                    horizons.append(Horizon(storage=points, field=field, name=f'{prefix}_{i}'))

        horizons.sort(key=len)
        horizons = [horizon for horizon in horizons if len(horizon) != 0]
        return horizons

    def from_subset(self, matrix, name=None):
        """ Make new label with points matrix filtered by given presense matrix.

        Parameters
        ----------
        matrix : np.array
            Presense matrix of labels points. Must be in full cubes coordinates.
            If consists of 0 and 1, keep points only where values are 1.
            If consists of values from [0, 1] interval, keep points where values are greater than 0.5.
        name : str or None
            Name for new label. If None, original label name used.

        Returns
        -------
        New `Horizon` instance with filtered points matrix.
        """
        result = copy(self)
        result.name = name or self.name

        filtering_matrix = (matrix < 0.5).astype(int)
        result.filter(filtering_matrix, inplace=True)

        return result

    # Basic properties
    @property
    def shape(self):
        """ Tuple of horizon dimensions."""
        return (self.i_length, self.x_length)

    @property
    def size(self):
        """ Number of elements in the full horizon matrix."""
        return self.i_length * self.x_length

    @property
    def short_name(self):
        """ Name without extension. """
        if self.name is not None:
            return self.name.split('.')[0]
        return None

    @property
    def displayed_name(self):
        """ Alias for `short_name`. """
        if self.name is None:
            return 'unknown_horizon'
        return self.short_name

    # Horizon usage: mask generation
    def add_to_mask(self, mask, locations=None, width=3, alpha=1, **kwargs):
        """ Add horizon to a background.
        Note that background is changed in-place.

        Parameters
        ----------
        mask : ndarray
            Background to add horizon to.
        locations : ndarray
            Where the mask is located.
        width : int
            Width of an added horizon.
        alpha : number
            Value to fill background with at horizon location.
        """
        _ = kwargs
        low = width // 2
        high = max(width - low, 0)

        mask_bbox = np.array([[slc.start, slc.stop] for slc in locations], dtype=np.int32)

        # Getting coordinates of overlap in cubic system
        (mask_i_min, mask_i_max), (mask_x_min, mask_x_max), (mask_h_min, mask_h_max) = mask_bbox

        #TODO: add clear explanation about usage of advanced index in Horizon
        i_min, i_max = max(self.i_min, mask_i_min), min(self.i_max + 1, mask_i_max)
        x_min, x_max = max(self.x_min, mask_x_min), min(self.x_max + 1, mask_x_max)

        if i_max > i_min and x_max > x_min:
            overlap = self.matrix[i_min - self.i_min : i_max - self.i_min,
                                  x_min - self.x_min : x_max - self.x_min]

            # Coordinates of points to use in overlap local system
            idx_i, idx_x = np.asarray((overlap != self.FILL_VALUE) &
                                      (overlap >= mask_h_min + low) &
                                      (overlap <= mask_h_max - high)).nonzero()
            heights = overlap[idx_i, idx_x]

            # Convert coordinates to mask local system
            idx_i += i_min - mask_i_min
            idx_x += x_min - mask_x_min
            heights -= (mask_h_min + low)

            for shift in range(width):
                mask[idx_i, idx_x, heights + shift] = alpha

        return mask

    def load_slide(self, loc, axis=0, width=3):
        """ Create a mask at desired location along supplied axis. """
        axis = self.field.geometry.parse_axis(axis)
        locations = self.field.geometry.make_slide_locations(loc, axis=axis)
        shape = np.array([(slc.stop - slc.start) for slc in locations])
        width = width or max(5, shape[-1] // 100)

        mask = np.zeros(shape, dtype=np.float32)
        mask = self.add_to_mask(mask, locations=locations, width=width)
        return np.squeeze(mask)


    # Evaluate horizon on its own / against other(s)
    @property
    def metrics(self):
        """ Calculate :class:`~HorizonMetrics` on demand. """
        # pylint: disable=import-outside-toplevel
        from ..metrics import HorizonMetrics
        return HorizonMetrics(self)

    def evaluate(self, compute_metric=True, supports=50, plot=True, savepath=None, printer=print, **kwargs):
        """ Compute crucial metrics of a horizon.

        Parameters
        ----------
        compute_metrics : bool
            Whether to compute correlation map of a horizon.
        supports, savepath, plot, kwargs
            Passed directly to :meth:`HorizonMetrics.evaluate`.
        printer : callable
            Function to display message with metrics.
        """
        # Textual part
        if printer is not None:
            msg = f"""
            Number of labeled points:                         {len(self)}
            Number of points inside borders:                  {np.sum(self.filled_matrix)}
            Perimeter (length of borders):                    {self.perimeter}
            Percentage of labeled non-bad traces:             {self.coverage:4.3f}
            Percentage of labeled traces inside borders:      {self.solidity:4.3f}
            Number of holes inside borders:                   {self.number_of_holes}
            """
            printer(dedent(msg))

        # Visual part
        if compute_metric:
            from ..metrics import HorizonMetrics # pylint: disable=import-outside-toplevel
            return HorizonMetrics(self).evaluate('support_corrs', supports=supports, agg='nanmean',
                                                 plot=plot, savepath=savepath, **kwargs)
        return None


    def check_proximity(self, other):
        """ Compute a number of stats of location of `self` relative to the `other` Horizons.

        Parameters
        ----------
        self, other : Horizon
            Horizons to compare.

        Returns
        -------
        dictionary with following keys:
            - `difference_matrix` with matrix of depth differences
            - `difference_mean` for average distance
            - `difference_abs_mean` for average of absolute values of point-wise distances
            - `difference_max`, `difference_abs_max`, `difference_std`, `difference_abs_std`
            - `overlap_size` with number of overlapping points
            - `window_rate` for percentage of traces that are in 5ms from one horizon to the other
        """
        difference = np.where((self.full_matrix != self.FILL_VALUE) & (other.full_matrix != self.FILL_VALUE),
                              self.full_matrix - other.full_matrix, np.nan)
        abs_difference = np.abs(difference)

        overlap_size = np.nansum(~np.isnan(difference))
        window_rate = np.nansum(abs_difference < (5 / self.field.sample_rate)) / overlap_size

        present_at_1_absent_at_2 = ((self.full_matrix != self.FILL_VALUE)
                                    & (other.full_matrix == self.FILL_VALUE)).sum()
        present_at_2_absent_at_1 = ((self.full_matrix == self.FILL_VALUE)
                                    & (other.full_matrix != self.FILL_VALUE)).sum()

        info_dict = {
            'difference_matrix' : difference,
            'difference_mean' : np.nanmean(difference),
            'difference_max' : np.nanmax(difference),
            'difference_min' : np.nanmin(difference),
            'difference_std' : np.nanstd(difference),

            'abs_difference_mean' : np.nanmean(abs_difference),
            'abs_difference_max' : np.nanmax(abs_difference),
            'abs_difference_std' : np.nanstd(abs_difference),

            'overlap_size' : overlap_size,
            'window_rate' : window_rate,

            'present_at_1_absent_at_2' : present_at_1_absent_at_2,
            'present_at_2_absent_at_1' : present_at_2_absent_at_1,
        }
        return MetaDict(info_dict)

    def find_closest(self, *others):
        """ Find closest horizon to `self` in the list of `others`. """
        proximities = [(other, self.check_proximity(other)) for other in others
                       if other.field.name == self.field.name]

        closest, proximity_info = min(proximities, key=lambda item: item[1].get('difference_mean', np.inf))
        return closest, proximity_info

    # Alias for horizon comparisons
    def compare(self, *others, clip_value=5, ignore_zeros=True,
                printer=print, plot=True, return_figure=False, hist_kwargs=None, **kwargs):
        """ Alias for `HorizonMetrics.compare`. """
        return self.metrics.compare(*others, clip_value=clip_value, ignore_zeros=ignore_zeros,
                                    printer=printer, plot=plot, return_figure=return_figure,
                                    hist_kwargs=hist_kwargs, **kwargs)

    def compute_prediction_std(self, others):
        """ Compute std of predicted horizons along depths and restrict it to `self`. """
        std_matrix = self.metrics.compute_prediction_std(list(set([self, *others])))
        std_matrix[self.mask == False] = np.nan #pylint: disable=singleton-comparison
        return std_matrix


    def equal(self, other, threshold_missing=0):
        """ Return True if the horizons are considered equal, False otherwise.
        If the `threshold_missing` is zero, then check if the points of `self` and `other` are the same.
        If the `threshold_missing` is positive, then check that in overlapping points values are the same,
        and number of missing traces is smaller than allowed.
        """
        if threshold_missing == 0:
            return np.array_equal(self.points, other.points)

        info = self.check_proximity(other)
        n_missing = max(info['present_at_1_absent_at_2'], info['present_at_2_absent_at_1'])
        return info['difference_mean'] == 0 and n_missing < threshold_missing


    # Save horizon to disk
    def dump(self, path, transform=None):
        """ Save horizon points on disk.

        Parameters
        ----------
        path : str
            Path to a file to save horizon to.
        transform : None or callable
            If callable, then applied to points after converting to ilines/xlines coordinate system.
        """
        self.dump_charisma(data=copy(self.points), path=path, format='points',
                           name=self.name, transform=transform)

    def dump_float(self, path, transform=None, kernel_size=7, sigma=2., max_depth_difference=5):
        """ Smooth out the horizon values, producing floating-point numbers, and dump to the disk.

        Parameters
        ----------
        path : str
            Path to a file to save horizon to.
        transform : None or callable
            If callable, then applied to points after converting to ilines/xlines coordinate system.
        kernel_size : int
            Size of the filtering kernel.
        sigma : number
            Standard deviation of the Gaussian kernel.
        max_depth_difference : number
            If the distance between anchor point and the point inside filter is bigger than the threshold,
            then the point is ignored in smoothening.
            Can be used for separate smoothening on sides of discontinuity.
        """
        smoothed = self.smooth_out(mode='convolve', kernel_size=kernel_size, sigma_spatial=sigma,
                                   max_depth_difference=max_depth_difference, inplace=False, dtype=np.float32)

        self.dump_charisma(data=smoothed.points, path=path, format='points', name=self.name, transform=transform)<|MERGE_RESOLUTION|>--- conflicted
+++ resolved
@@ -15,11 +15,6 @@
 from ..utils import CacheMixin, CharismaMixin
 from ..utils import groupby_mean, groupby_min, groupby_max
 from ..utils import MetaDict
-<<<<<<< HEAD
-from ..functional import smooth_out
-=======
-from ..plotters import plot_image, MatplotlibPlotter
->>>>>>> f2aabfea
 
 
 
