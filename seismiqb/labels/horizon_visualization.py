""" Mixin for horizon visualization. """
from copy import copy
from textwrap import dedent

import numpy as np
from scipy.spatial import Delaunay

from .mixins import VisualizationMixin
from ..plotters import show_3d
from ..utils import AugmentedList, DelegatingList, filter_simplices



class HorizonVisualizationMixin(VisualizationMixin):
    """ Methods for textual and visual representation of a horizon. """
    #pylint: disable=protected-access
    def __repr__(self):
        return f"""<Horizon `{self.name}` for `{self.field.displayed_name}` at {hex(id(self))}>"""

    def __str__(self):
        msg = f"""
        Horizon {self.name} for {self.field.displayed_name} loaded from {self.format}
        Ilines range:      {self.i_min} to {self.i_max}
        Xlines range:      {self.x_min} to {self.x_max}
        Depth range:       {self.h_min} to {self.h_max}
        Depth mean:        {self.h_mean:.6}
        Depth std:         {self.h_std:.6}

        Length:            {len(self)}
        Perimeter:         {self.perimeter}
        Coverage:          {self.coverage:3.5}
        Solidity:          {self.solidity:3.5}
        Num of holes:      {self.number_of_holes}
        """

        if self.is_carcass:
            msg += f"""
        Unique ilines:     {self.carcass_ilines}
        Unique xlines:     {self.carcass_xlines}
        """
        return dedent(msg)


    # 2D
    def find_self(self):
        """ Get reference to the instance in a field.
        If it was loaded/added correctly, then it should be one of `loaded_labels`.
        Otherwise, we add it in a fake attribute and remove later.
        """
        for src in self.field.loaded_labels:
            labels = getattr(self.field, src)

            if isinstance(labels, list):
                for idx, label in enumerate(labels):
                    if label is self:
                        return f'{src}:{idx}'

        # Instance is not attached to a field: add it temporarily (clean-up when finish plot creation)
        self.field._unknown_label = AugmentedList([self])
        self.field.loaded_labels.append('_unknown_label')
        return '_unknown_label:0'

    @staticmethod
    def _show_add_prefix(attribute, prefix=None):
        if isinstance(attribute, str):
            attribute = ('/'.join([prefix, attribute])).replace('//', '/')
        elif isinstance(attribute, dict):
            attribute['src'] = ('/'.join([prefix, attribute['src']])).replace('//', '/')
        return attribute


    def show(self, attributes='depths', mode='image', show=True, **kwargs):
        """ Field visualization with custom naming scheme. """
        attributes = DelegatingList(attributes)
        attributes = attributes.map(lambda item: copy(item) if isinstance(item, dict) else item)
        attributes = attributes.map(self._show_add_prefix, prefix=self.find_self())

        kwargs = {
            'suptitle': f'`{self.name}` on field `{self.field.displayed_name}`',
            **kwargs
        }
        plotter = self.field.show(attributes=attributes, mode=mode, show=show, **kwargs)

        # Clean-up
        if self.field.loaded_labels[-1] == '_unknown_label':
            delattr(self.field, '_unknown_label')
            self.field.loaded_labels.pop(-1)

        return plotter

<<<<<<< HEAD
    def compute_auto_zoom(self, loc, axis=None, zoom_margin=100):
        """ Get slice around the horizon without zero-traces on bounds. """
        bounds = self.field.geometry.compute_auto_zoom(loc, axis)[0]
        return (bounds, slice(self.h_min - zoom_margin, self.h_max + zoom_margin))
=======


    def show_slide(self, loc, width=None, axis='i', zoom=None, plotter=plot, **kwargs):
        """ Show slide with horizon on it.

        Parameters
        ----------
        loc : int
            Number of slide to load.
        width : int
            Horizon thickness. If None given, set to 1% of seismic slide height.
        axis : int
            Number of axis to load slide along.
        zoom : tuple
            Tuple of slices to apply directly to 2d images.
        plotter : instance of `plot`
            Plotter instance to use.
            Combined with `positions` parameter allows using subplots of already existing plotter.
        """
        # Make `locations` for slide loading
        axis = self.field.geometry.parse_axis(axis)

        # Load seismic and mask
        seismic_slide = self.field.geometry.load_slide(loc=loc, axis=axis)
        mask = self.load_slide(loc=loc, axis=axis, width=width)
        seismic_slide, mask = np.squeeze(seismic_slide), np.squeeze(mask)
        xmin, xmax, ymin, ymax = 0, seismic_slide.shape[0], seismic_slide.shape[1], 0

        if zoom:
            seismic_slide = seismic_slide[zoom]
            mask = mask[zoom]
            xmin = zoom[0].start or xmin
            xmax = zoom[0].stop or xmax
            ymin = zoom[1].stop or ymin
            ymax = zoom[1].start or ymax

        # defaults for plotting if not supplied in kwargs
        header = self.field.axis_names[axis]
        total = self.field.cube_shape[axis]

        if axis in [0, 1]:
            xlabel = self.field.index_headers[1 - axis]
            ylabel = 'DEPTH'
        if axis == 2:
            xlabel = self.field.index_headers[0]
            ylabel = self.field.index_headers[1]
            total = self.field.depth

        title = f'Horizon `{self.name}` on cube `{self.field.displayed_name}`\n {header} {loc} out of {total}'

        kwargs = {
            'cmap': ['Greys_r', 'darkorange'],
            'title': title,
            'xlabel': xlabel,
            'ylabel': ylabel,
            'extent': (xmin, xmax, ymin, ymax),
            'legend': False,
            'labeltop': False,
            'labelright': False,
            'curve_width': width,
            'grid': [False, True],
            'colorbar': [True, False],
            'augment_mask': [False, True],
            **kwargs
        }
        return plotter(data=[seismic_slide, mask], **kwargs)
>>>>>>> bdfde525

    # 3D
    def show_3d(self, n_points=100, threshold=100., z_ratio=1., zoom=None, show_axes=True,
                width=1200, height=1200, margin=(0, 0, 100), savepath=None, **kwargs):
        """ Interactive 3D plot. Roughly, does the following:
            - select `n` points to represent the horizon surface
            - triangulate those points
            - remove some of the triangles on conditions
            - use Plotly to draw the tri-surface

        Parameters
        ----------
        n_points : int
            Number of points for horizon surface creation.
            The more, the better the image is and the slower it is displayed.
        threshold : int
            Threshold to remove triangles with bigger height differences in vertices.
        z_ratio : int
            Aspect ratio between height axis and spatial ones.
        zoom : tuple of slices
            Crop from cube to show.
        show_axes : bool
            Whether to show axes and their labels.
        width, height : int
            Size of the image.
        margin : int
            Added margin from below and above along height axis.
        savepath : str
            Path to save interactive html to.
        kwargs : dict
            Other arguments of plot creation.
        """
        title = f'Horizon `{self.short_name}` on `{self.field.displayed_name}`'
        aspect_ratio = (self.i_length / self.x_length, 1, z_ratio)
        axis_labels = (self.field.index_headers[0], self.field.index_headers[1], 'DEPTH')
        if zoom is None:
            zoom = [slice(0, i) for i in self.field.shape]
        zoom[-1] = slice(self.h_min, self.h_max)

        x, y, z, simplices = self.make_triangulation(n_points, threshold, zoom)

        show_3d(x, y, z, simplices, title, zoom, None, show_axes, aspect_ratio,
                axis_labels, width, height, margin, savepath, **kwargs)

    def make_triangulation(self, n_points, threshold, slices, **kwargs):
        """ Create triangultaion of horizon.

        Parameters
        ----------
        n_points: int
            Number of points for horizon surface creation.
            The more, the better the image is and the slower it is displayed.
        slices : tuple
            Region to process.

        Returns
        -------
        x, y, z, simplices
            `x`, `y` and `z` are np.ndarrays of triangle vertices, `simplices` is (N, 3) array where each row
            represent triangle. Elements of row are indices of points that are vertices of triangle.
        """
        _ = kwargs
        weights_matrix = self.full_matrix.astype(np.float32)

        grad_i = np.diff(weights_matrix, axis=0, prepend=0)
        grad_x = np.diff(weights_matrix, axis=1, prepend=0)
        weights_matrix = (grad_i + grad_x) / 2
        weights_matrix[np.abs(weights_matrix) > 100] = np.nan

        idx = np.stack(np.nonzero(self.full_matrix > 0), axis=0)
        mask_1 = (idx <= np.array([slices[0].stop, slices[1].stop]).reshape(2, 1)).all(axis=0)
        mask_2 = (idx >= np.array([slices[0].start, slices[1].start]).reshape(2, 1)).all(axis=0)
        mask = np.logical_and(mask_1, mask_2)
        idx = idx[:, mask]

        probs = np.abs(weights_matrix[idx[0], idx[1]].flatten())
        probs[np.isnan(probs)] = np.nanmax(probs)
        indices = np.random.choice(len(probs), size=n_points, p=probs / probs.sum())

        # Convert to meshgrid
        ilines = self.points[mask, 0][indices]
        xlines = self.points[mask, 1][indices]
        ilines, xlines = np.meshgrid(ilines, xlines)
        ilines = ilines.flatten()
        xlines = xlines.flatten()

        # Remove from grid points with no horizon in it
        heights = self.full_matrix[ilines, xlines]
        mask = (heights != self.FILL_VALUE)
        x = ilines[mask]
        y = xlines[mask]
        z = heights[mask]

        # Triangulate points and remove some of the triangles
        tri = Delaunay(np.vstack([x, y]).T)
        simplices = filter_simplices(simplices=tri.simplices, points=tri.points,
                                     matrix=self.full_matrix, threshold=threshold)
        return x, y, z, simplices<|MERGE_RESOLUTION|>--- conflicted
+++ resolved
@@ -88,79 +88,10 @@
 
         return plotter
 
-<<<<<<< HEAD
     def compute_auto_zoom(self, loc, axis=None, zoom_margin=100):
         """ Get slice around the horizon without zero-traces on bounds. """
         bounds = self.field.geometry.compute_auto_zoom(loc, axis)[0]
         return (bounds, slice(self.h_min - zoom_margin, self.h_max + zoom_margin))
-=======
-
-
-    def show_slide(self, loc, width=None, axis='i', zoom=None, plotter=plot, **kwargs):
-        """ Show slide with horizon on it.
-
-        Parameters
-        ----------
-        loc : int
-            Number of slide to load.
-        width : int
-            Horizon thickness. If None given, set to 1% of seismic slide height.
-        axis : int
-            Number of axis to load slide along.
-        zoom : tuple
-            Tuple of slices to apply directly to 2d images.
-        plotter : instance of `plot`
-            Plotter instance to use.
-            Combined with `positions` parameter allows using subplots of already existing plotter.
-        """
-        # Make `locations` for slide loading
-        axis = self.field.geometry.parse_axis(axis)
-
-        # Load seismic and mask
-        seismic_slide = self.field.geometry.load_slide(loc=loc, axis=axis)
-        mask = self.load_slide(loc=loc, axis=axis, width=width)
-        seismic_slide, mask = np.squeeze(seismic_slide), np.squeeze(mask)
-        xmin, xmax, ymin, ymax = 0, seismic_slide.shape[0], seismic_slide.shape[1], 0
-
-        if zoom:
-            seismic_slide = seismic_slide[zoom]
-            mask = mask[zoom]
-            xmin = zoom[0].start or xmin
-            xmax = zoom[0].stop or xmax
-            ymin = zoom[1].stop or ymin
-            ymax = zoom[1].start or ymax
-
-        # defaults for plotting if not supplied in kwargs
-        header = self.field.axis_names[axis]
-        total = self.field.cube_shape[axis]
-
-        if axis in [0, 1]:
-            xlabel = self.field.index_headers[1 - axis]
-            ylabel = 'DEPTH'
-        if axis == 2:
-            xlabel = self.field.index_headers[0]
-            ylabel = self.field.index_headers[1]
-            total = self.field.depth
-
-        title = f'Horizon `{self.name}` on cube `{self.field.displayed_name}`\n {header} {loc} out of {total}'
-
-        kwargs = {
-            'cmap': ['Greys_r', 'darkorange'],
-            'title': title,
-            'xlabel': xlabel,
-            'ylabel': ylabel,
-            'extent': (xmin, xmax, ymin, ymax),
-            'legend': False,
-            'labeltop': False,
-            'labelright': False,
-            'curve_width': width,
-            'grid': [False, True],
-            'colorbar': [True, False],
-            'augment_mask': [False, True],
-            **kwargs
-        }
-        return plotter(data=[seismic_slide, mask], **kwargs)
->>>>>>> bdfde525
 
     # 3D
     def show_3d(self, n_points=100, threshold=100., z_ratio=1., zoom=None, show_axes=True,
