--- conflicted
+++ resolved
@@ -301,41 +301,7 @@
         """ Save the fault to csv. """
         df.to_csv(os.path.join(dst, df.name), sep=' ', header=False, index=False)
 
-<<<<<<< HEAD
-    def dump_points(self, path):
-        """ Dump points. """
-        path = self.field.make_path(path, name=self.short_name, makedirs=False)
-
-        if os.path.exists(path):
-            raise ValueError(f'{path} already exists.')
-
-        points = self.points
-        nodes = self.nodes if self.nodes is not None else np.zeros((0, 3), dtype=np.int32)
-        sticks = self.sticks if self.sticks is not None else []
-        stick_labels = sum([[i] * len(item) for i, item in enumerate(sticks)], [])
-
-        folder_name = os.path.dirname(path)
-        if not os.path.exists(folder_name):
-            os.makedirs(folder_name)
-
-        np.savez(path, points=points, nodes=nodes, stick_labels=stick_labels) # TODO: what about allow_pickle?
-
-    def split_faults(self, **kwargs):
-        """ Split file with faults points into separate connected faults.
-
-        Parameters
-        ----------
-        **kwargs
-            Arguments for `split_faults` function.
-        """
-        array = np.zeros(self.field.shape)
-        array[self.points[:, 0], self.points[:, 1], self.points[:, 2]] = 1
-        return self.from_mask(array, cube_shape=self.field.shape, field=self.field, **kwargs)
-
-    def show_3d(self, n_sticks=100, n_nodes=10, z_ratio=1., zoom=None, show_axes=True,
-=======
-    def show_3d(self, sticks_step=10, stick_nodes_step=10, z_ratio=1., zoom_slice=None, show_axes=True,
->>>>>>> 2bb08ad2
+    def show_3d(self, sticks_step=10, stick_nodes_step=10, z_ratio=1., zoom=None, show_axes=True,
                 width=1200, height=1200, margin=20, savepath=None, **kwargs):
         """ Interactive 3D plot. Roughly, does the following:
             - select `n` points to represent the horizon surface
@@ -371,11 +337,7 @@
             zoom = [slice(0, i) for i in self.field.shape]
         zoom[-1] = slice(self.h_min, self.h_max)
         margin = [margin] * 3 if isinstance(margin, int) else margin
-<<<<<<< HEAD
-        x, y, z, simplices = self.make_triangulation(n_sticks, n_nodes, zoom)
-=======
-        x, y, z, simplices = self.make_triangulation(zoom_slice, sticks_step, stick_nodes_step)
->>>>>>> 2bb08ad2
+        x, y, z, simplices = self.make_triangulation(zoom, sticks_step, stick_nodes_step)
 
         show_3d(x, y, z, simplices, title, zoom, None, show_axes, aspect_ratio,
                 axis_labels, width, height, margin, savepath, **kwargs)
