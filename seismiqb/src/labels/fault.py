""" Fault class and processing methods. """

import os
import glob
import warnings

import numpy as np
import pandas as pd

from numba import prange, njit

from sklearn.decomposition import PCA
from sklearn.neighbors import NearestNeighbors
# from skimage.morphology import skeletonize
from scipy.ndimage import measurements#, binary_erosion, binary_dilation, generate_binary_structure, binary_fill_holes

from ...batchflow.notifier import Notifier

from .horizon import Horizon
from .fault_triangulation import make_triangulation, triangle_rasterization
from ..plotters import show_3d
from ..geometry import SeismicGeometry



class Fault(Horizon):
    """ Contains points of fault.

    Initialized from `storage` and `geometry`.

    Storage can be one of:
        - csv-like file in CHARISMA, REDUCED_CHARISMA or FAULT_STICKS format.
        - ndarray of (N, 3) shape.
        - hdf5 file as a binary mask for cube.
    """
    #pylint: disable=attribute-defined-outside-init
    FAULT_STICKS = ['INLINE', 'iline', 'xline', 'cdp_x', 'cdp_y', 'height', 'name', 'number']
    COLUMNS = ['iline', 'xline', 'height', 'name', 'number']

    def __init__(self, *args, **kwargs):
        self.nodes = None
        super().__init__(*args, **kwargs)

    def from_file(self, path, transform=True, direction=None, **kwargs):
        """ Init from path to either CHARISMA, REDUCED_CHARISMA or FAULT_STICKS csv-like file
        from .npy or .hdf5 file with points.
        """
        path = self.field.make_path(path, makedirs=False)
        self.path = path

        self.name = os.path.basename(path)
        ext = os.path.splitext(path)[1][1:]
        if ext == 'npz':
            npzfile = np.load(path, allow_pickle=False)
            points = npzfile['points']
            transform = False
            nodes = None if len(npzfile['nodes']) == 0 else npzfile['nodes']
            self.format = 'file-npz'
        elif ext == 'hdf5':
            cube = SeismicGeometry(path, **kwargs).file_hdf5['cube']
            points = np.stack(np.where(np.array(cube) == 1)).T #TODO: get points in chunks
            transform = False
            nodes = None
            self.format = 'file-hdf5'
        else:
            points, nodes = self.csv_to_points(path, **kwargs)
            self.format = 'file-csv'
        self.from_points(points, transform, **kwargs)
        if nodes is not None:
            self.from_points(nodes, transform, dst='nodes', reset=None, **kwargs)

        if direction is None:
            if len(self.points) > 0:
                self.direction = 0 if self.points[:, 0].ptp() > self.points[:, 1].ptp() else 1
            else:
                self.direction = 0
        elif isinstance(direction, int):
            self.direction = direction
        elif isinstance(direction[self.field.short_name], int):
            self.direction = direction[self.field.short_name]
        else:
            self.direction = direction[self.field.short_name][self.name]


    def csv_to_points(self, path, fix=False, **kwargs):
        """ Get point cloud array from file values. """
        df = self.read_file(path)
        if df is not None:
            if 'cdp_x' in df.columns:
                df = self.recover_lines_from_cdp(df)
            sticks = self.read_sticks(df, self.name, fix)
            if len(sticks) > 0:
                sticks = self.sort_sticks(sticks)
                points = self.interpolate_3d(sticks, **kwargs)
                nodes = np.concatenate(sticks.values)
                return points, nodes
        return np.zeros((0, 3)), np.zeros((0, 3))

    @classmethod
    def read_file(cls, path):
        """ Read data frame with sticks. """
        with open(path, encoding='utf-8') as file:
            line_len = len([item for item in file.readline().split(' ') if len(item) > 0])
        if line_len == 3:
            names = Horizon.REDUCED_CHARISMA_SPEC
        elif line_len == 8:
            names = cls.FAULT_STICKS
        elif line_len >= 9:
            names = Horizon.CHARISMA_SPEC
        elif line_len == 0:
            return None
        else:
            raise ValueError('Fault labels must be in FAULT_STICKS, CHARISMA or REDUCED_CHARISMA format.')

        return pd.read_csv(path, sep=r'\s+', names=names)

    def recover_lines_from_cdp(self, df):
        """ Fix broken iline and crossline coordinates. If coordinates are out of the cube, 'iline' and 'xline'
        will be infered from 'cdp_x' and 'cdp_y'. """
        i_bounds = [self.field.ilines_offset, self.field.ilines_offset + self.field.cube_shape[0]]
        x_bounds = [self.field.xlines_offset, self.field.xlines_offset + self.field.cube_shape[1]]

        i_mask = np.logical_or(df.iline < i_bounds[0], df.iline >= i_bounds[1])
        x_mask = np.logical_or(df.xline < x_bounds[0], df.xline >= x_bounds[1])

        _df = df[np.logical_and(i_mask, x_mask)]

        coords = np.rint(self.field.geometry.cdp_to_lines(_df[['cdp_x', 'cdp_y']].values)).astype(np.int32)
        df.loc[np.logical_and(i_mask, x_mask), ['iline', 'xline']] = coords

        return df

    @classmethod
    def read_sticks(cls, df, name=None, fix=False):
        """ Transform initial fault dataframe to array of sticks. """
        if 'number' in df.columns: # fault file has stick index
            col = 'number'
        elif df.iline.iloc[0] == df.iline.iloc[1]: # there is stick points with the same iline
            col = 'iline'
        elif df.xline.iloc[0] == df.xline.iloc[1]: # there is stick points with the same xline
            col = 'xline'
        else:
            raise ValueError('Wrong format of sticks: there is no column to group points into sticks.')
        df = df.sort_values('height')
        sticks = df.groupby(col).apply(lambda x: x[Horizon.COLUMNS].values).reset_index(drop=True)
        if fix:
            # Remove sticks with horizontal parts.
            mask = sticks.apply(lambda x: len(np.unique(np.array(x)[:, 2])) == len(x))
            if not mask.all():
                warnings.warn(f'{name}: Fault has horizontal parts of sticks.')
            sticks = sticks.loc[mask]
            # Remove sticks with one node.
            mask = sticks.apply(len) > 1
            if not mask.all():
                warnings.warn(f'{name}: Fault has one-point sticks.')
            sticks = sticks.loc[mask]
            # Filter faults with one stick.
            if len(sticks) == 1:
                warnings.warn(f'{name}: Fault has an only one stick')
                sticks = pd.Series()
        return sticks

    def sort_sticks(self, sticks):
        """ Order sticks with respect of fault direction. Is necessary to perform following triangulation. """
        pca = PCA(1)
        coords = pca.fit_transform(np.array([stick[0][:2] for stick in sticks.values]))
        indices = np.array([i for _, i in sorted(zip(coords, range(len(sticks))))])
        return sticks.iloc[indices]

    def interpolate_3d(self, sticks, width=1, **kwargs):
        """ Interpolate fault sticks as a surface. """
        triangles = make_triangulation(sticks)
        points = []
        for triangle in triangles:
            res = triangle_rasterization(triangle, width)
            points += [res]
        return np.concatenate(points, axis=0)

    def add_to_mask(self, mask, locations=None, **kwargs):
        """ Add fault to background. """
        mask_bbox = np.array([[locations[0].start, locations[0].stop],
                            [locations[1].start, locations[1].stop],
                            [locations[2].start, locations[2].stop]],
                            dtype=np.int32)
        points = self.points

        if (self.bbox[:, 1] < mask_bbox[:, 0]).any() or (self.bbox[:, 0] >= mask_bbox[:, 1]).any():
            return mask

        insert_fault_into_mask(mask, points, mask_bbox)
        return mask

    @classmethod
    def check_format(cls, path, verbose=False):
        """ Find errors in fault file.

        Parameters
        ----------
        path : str
            path to file or glob expression
        verbose : bool
            response if file is succesfully readed.
        """
        for filename in glob.glob(path):
            try:
                df = cls.read_file(filename)
            except ValueError:
                print(filename, ': wrong format')
            else:
                if 'name' in df.columns and len(df.name.unique()) > 1:
                    print(filename, ': fault file must be splitted.')
                elif len(cls.read_sticks(df)) == 1:
                    print(filename, ': fault has an only one stick')
                elif any(cls.read_sticks(df).apply(len) == 1):
                    print(filename, ': fault has one point stick')
                elif verbose:
                    print(filename, ': OK')

    @classmethod
    def split_file(cls, path, dst):
        """ Split file with multiple faults into separate files. """
        if dst and not os.path.isdir(dst):
            os.makedirs(dst)
        df = pd.read_csv(path, sep=r'\s+', names=cls.FAULT_STICKS)
        df.groupby('name').apply(cls.fault_to_csv, dst=dst)

    @classmethod
    def fault_to_csv(cls, df, dst):
        """ Save separate fault to csv. """
        df.to_csv(os.path.join(dst, df.name), sep=' ', header=False, index=False)

    def dump_points(self, path):
        """ Dump points. """
        path = self.field.make_path(path, name=self.short_name, makedirs=False)

        if os.path.exists(path):
            raise ValueError(f'{path} already exists.')

        points = self.points
        nodes = self.nodes if self.nodes is not None else np.zeros((0, 3), dtype=np.int32)

        folder_name = os.path.dirname(path)
        if not os.path.exists(folder_name):
            os.makedirs(folder_name)

        np.savez(path, points=points, nodes=nodes, allow_pickle=False)

    def split_faults(self, **kwargs):
        """ Split file with faults points into separate connected faults.

        Parameters
        ----------
        **kwargs
            Arguments for `split_faults` function.
        """
        array = np.zeros(self.field.shape)
        array[self.points[:, 0], self.points[:, 1], self.points[:, 2]] = 1
        return self.from_mask(array, cube_shape=self.field.shape, field=self.field, **kwargs)

    def show_3d(self, n_sticks=100, n_nodes=10, z_ratio=1., zoom_slice=None, show_axes=True,
                width=1200, height=1200, margin=20, savepath=None, **kwargs):
        """ Interactive 3D plot. Roughly, does the following:
            - select `n` points to represent the horizon surface
            - triangulate those points
            - remove some of the triangles on conditions
            - use Plotly to draw the tri-surface

        Parameters
        ----------
        n_sticks : int
            Number of sticks for each fault.
        n_nodes : int
            Number of nodes for each stick.
        z_ratio : int
            Aspect ratio between height axis and spatial ones.
        zoom_slice : tuple of slices or None.
            Crop from cube to show. If None, the whole cube volume will be shown.
        show_axes : bool
            Whether to show axes and their labels.
        width, height : int
            Size of the image.
        margin : int
            Added margin from below and above along height axis.
        savepath : str
            Path to save interactive html to.
        kwargs : dict
            Other arguments of plot creation.
        """
        title = f'Fault `{self.name}` on `{self.field.displayed_name}`'
        aspect_ratio = (self.i_length / self.x_length, 1, z_ratio)
        axis_labels = (self.field.index_headers[0], self.field.index_headers[1], 'DEPTH')
        if zoom_slice is None:
            zoom_slice = [slice(0, i) for i in self.field.shape]
        zoom_slice[-1] = slice(self.h_min, self.h_max)
        margin = [margin] * 3 if isinstance(margin, int) else margin
        x, y, z, simplices = self.make_triangulation(n_sticks, n_nodes, zoom_slice)

        show_3d(x, y, z, simplices, title, zoom_slice, None, show_axes, aspect_ratio,
                axis_labels, width, height, margin, savepath, **kwargs)

    def make_triangulation(self, n_sticks, n_nodes, slices, **kwargs):
        """ Create triangultaion of fault.

        Parameters
        ----------
        n_sticks : int
            Number of sticks to create.
        n_nodes : int
            Number of nodes for each stick.
        slices : tuple
            Region to process.

        Returns
        -------
        x, y, z, simplices
            `x`, `y` and `z` are numpy.ndarrays of triangle vertices, `simplices` is (N, 3) array where each row
            represent triangle. Elements of row are indices of points that are vertices of triangle.
        """
        points = self.points.copy()
        for i in range(3):
            points = points[points[:, i] <= slices[i].stop]
            points = points[points[:, i] >= slices[i].start]
        if len(points) <= 3:
            return None, None, None, None
        sticks = get_sticks(points, n_sticks, n_nodes)
        simplices = make_triangulation(sticks, True)
        coords = np.concatenate(sticks)
        return coords[:, 0], coords[:, 1], coords[:, 2], simplices

    @classmethod
    def from_mask(cls, array, field=None, chunk_size=None, threshold=None, overlap=1, pbar=False,
                  cube_shape=None, fmt='mask'):
        """ Label faults in an array.

        Parameters
        ----------
        array : numpy.ndarray or SeismicGeometry
            binary mask of faults or array of coordinates.
        field : Field or None
            Where the fault is.
        chunk_size : int
            size of chunks to apply `measurements.label`.
        threshold : float or None
            threshold to drop small faults.
        overlap : int
            size of overlap to join faults from different chunks.
        pbar : bool
            progress bar
        cube_shape : tuple
            shape of cube. If fmt='mask', can be infered from array.
        fmt : str
            if 'mask', array is a binary mask of faults. If 'points', array consists of coordinates of fault points.

        Returns
        -------
        numpy.ndarray
            array of shape (n_faults, ) where each item is array of fault points of shape (N_i, 3).
        """
        # TODO: make chunks along xlines
        if isinstance(array, SeismicGeometry):
            array = array.file['cube_i']
        chunk_size = chunk_size or len(array)
        if chunk_size == len(array):
            overlap = 0

        if cube_shape is None and fmt == 'points':
            raise ValueError("If fmt='points', cube_shape must be specified")

        cube_shape = cube_shape or array.shape

        if fmt == 'mask':
            chunks = [(start, array[start:start+chunk_size]) for start in range(0, cube_shape[0], chunk_size-overlap)]
            total = len(chunks)
        else:
            def _chunks():
                for start in range(0, cube_shape[0], chunk_size-overlap):
                    chunk = np.zeros((chunk_size, *cube_shape[1:]))
                    points = array[array[:, 0] < start+chunk_size]
                    points = points[points[:, 0] >= start]
                    chunk[points[:, 0]-start, points[:, 1], points[:, 2]] = 1
                    yield (start, chunk)
            chunks = _chunks()
            total = len(range(0, cube_shape[0], chunk_size-overlap))

        prev_overlapped_labels = None
        labels = np.zeros((0, 4), dtype='int32')
        n_objects = 0

        for start, item in Notifier(pbar, total=total)(chunks):
            chunk_labels, new_objects = measurements.label(item, structure=np.ones((3, 3, 3))) # labels for new chunk
            new_labels = np.where(chunk_labels)
            new_labels = np.stack([*new_labels, chunk_labels[new_labels] + n_objects], axis = -1)

            overlapped_labels = new_labels[new_labels[:, 0] < overlap, 3]
            if prev_overlapped_labels is not None:
                # while there are the same objects with different labels repeat procedure
                while (overlapped_labels != prev_overlapped_labels).any():
                    # find overlapping objects and change labels in new chunk
                    transform = {k: v for k, v in zip(overlapped_labels, prev_overlapped_labels) if k != v}

                    for k, v in transform.items():
                        new_labels[new_labels[:, 3] == k, 3] = v
                    overlapped_labels = new_labels[new_labels[:, 0] < overlap, 3]
                    transform = {k: v for k, v in zip(prev_overlapped_labels, overlapped_labels) if k != v}

                    # find overlapping objects and change labels in processed part of cube
                    for k, v in transform.items():
                        labels[labels[:, 3] == k, 3] = v
                    prev_overlapped_labels = labels[labels[:, 0] >= start - overlap + 1, 3]

            if start != 0:
                new_labels = new_labels[new_labels[:, 0] >= overlap]

            new_labels[:, 0] += start
            labels = np.concatenate([labels, new_labels])
            prev_overlapped_labels = labels[labels[:, 0] >= start + item.shape[0] - overlap, 3]
            n_objects += new_objects

        labels = labels[np.argsort(labels[:, 3])]
        labels = np.array(np.split(labels[:, :-1], np.unique(labels[:, 3], return_index=True)[1][1:]), dtype=object)
        sizes = faults_sizes(labels)
        labels = sorted(zip(sizes, labels), key=lambda x: x[0], reverse=True)
        if threshold:
            labels = [item for item in labels if item[0] >= threshold]
        if field is not None:
            labels = [Fault(item[1].astype('int32'), name=f'fault_{i}', field=field)
                      for i, item in Notifier(pbar)(enumerate(labels))]
        return labels

    @classmethod
<<<<<<< HEAD
    def skeletonize(cls, prediction, width=5):
        return skeletonize(prediction, width=width)
=======
    def skeletonize_faults(cls, prediction, axis=0, threshold=0.1, pbar=True):
        """ Make faults from binary mask. """
        prediction_cube = SeismicGeometry(prediction) if isinstance(prediction, str) else prediction
        processed_faults = np.zeros(prediction_cube.cube_shape)
        for i in Notifier(pbar)(range(prediction_cube.cube_shape[axis])):
            slices = [slice(None)] * 2
            slices[axis] = i
            slices = tuple(slices)
            struct = generate_binary_structure(2, 10)

            prediction = prediction_cube.load_slide(i, axis=axis)
            dilation = binary_dilation(prediction > threshold, struct)
            holes = binary_fill_holes(dilation, struct)
            erosion = binary_erosion(holes, generate_binary_structure(2, 1))

            processed_faults[slices] = binary_dilation(skeletonize(erosion, method='lee'))

        return cls.from_mask(processed_faults, prediction_cube, chunk_size=100, pbar=pbar)
>>>>>>> e162cc31

    @classmethod
    def remove_predictions_on_bounds(cls, image, prediction, window=30, dilation=30, padding=True, fill_value=0):
        """ Remove predictions from cube bounds. """
        dilation = [dilation] * image.ndim if isinstance(dilation, int) else dilation
        if padding:
            pad_width = [(0, 0)] * image.ndim
            pad_width[-1] = (window // 2, window // 2)
            image = np.pad(image, pad_width=pad_width)

        shape = (*image.shape[:-1], image.shape[-1] - window + window % 2, window)
        strides = (*image.strides, image.strides[-1])

        strided = np.lib.stride_tricks.as_strided(image, shape, strides=strides)

        if padding:
            mask = strided.min(axis=-1) == strided.max(axis=-1)
        else:
            mask = np.ones_like(image, dtype=np.bool)
            slices = [slice(None)] * image.ndim
            slices[-1] = slice(window // 2, -window // 2 + 1)
            mask[slices] = strided.min(axis=-1) == strided.max(axis=-1)

        for i, width in enumerate(dilation):
            slices = [[slice(None) for _ in range(image.ndim)] for _ in range(2)]
            for _ in range(1, width):
                slices[0][i] = slice(1, None)
                slices[1][i] = slice(None, -1)
                mask[slices[0]] = np.logical_or(mask[slices[0]], mask[slices[1]])
                mask[slices[1]] = np.logical_or(mask[slices[0]], mask[slices[1]])
        prediction[mask] = fill_value

        return prediction

def faults_sizes(labels):
    """ Compute sizes of faults.

    Parameters
    ----------
    labels : numpy.ndarray
        array of shape (N, 4) where the first 3 columns are coordinates of points and the last one
        is for labels
    Returns
    -------
    sizes : numpy.ndarray
    """
    sizes = []
    for array in labels:
        i_len = (array[:, 0].max() - array[:, 0].min())
        x_len = (array[:, 1].max() - array[:, 1].min())
        sizes += [(i_len ** 2 + x_len ** 2) ** 0.5]
    return np.array(sizes)

def get_sticks(points, n_sticks, n_nodes):
    """ Get sticks from fault which is represented as a cloud of points.

    Parameters
    ----------
    points : np.ndarray
        Fault points.
    n_sticks : int
        Number of sticks to create.
    n_nodes : int
        Number of nodes for each stick.

    Returns
    -------
    numpy.ndarray
        Array of sticks. Each item of array is a stick: sequence of 3D points.
    """
    pca = PCA(1)
    pca.fit(points)
    axis = 0 if np.abs(pca.components_[0][0]) > np.abs(pca.components_[0][1]) else 1

    column = points[:, 0] if axis == 0 else points[:, 1]
    step = max((column.max() - column.min()) // (n_sticks + 1), 1)

    points = points[np.argsort(points[:, axis])]
    projections = np.split(points, np.unique(points[:, axis], return_index=True)[1][1:])[::step]

    res = []

    for p in projections:
        points_ = thicken_line(p).astype(int)
        loc = p[0, axis]
        if len(points_) > 3:
            nodes = approximate_points(points_[:, [1-axis, 2]], n_nodes)
            nodes_ = np.zeros((len(nodes), 3))
            nodes_[:, [1-axis, 2]] = nodes
            nodes_[:, axis] = loc
            res += [nodes_]
    return res

def thicken_line(points):
    """ Make thick line. """
    points = points[np.argsort(points[:, -1])]
    splitted = np.split(points, np.unique(points[:, -1], return_index=True)[1][1:])
    return np.stack([np.mean(item, axis=0) for item in splitted], axis=0)

def approximate_points(points, n_points):
    """ Approximate points by stick. """
    pca = PCA(1)
    array = pca.fit_transform(points)

    step = (array.max() - array.min()) / (n_points - 1)
    initial = np.arange(array.min(), array.max() + step / 2, step)
    indices = np.unique(nearest_neighbors(initial.reshape(-1, 1), array.reshape(-1, 1), 1))
    return points[indices]

def nearest_neighbors(values, all_values, n_neighbors=10):
    """ Find nearest neighbours for each `value` items in `all_values`. """
    nn = NearestNeighbors(n_neighbors=n_neighbors).fit(all_values)
    return nn.kneighbors(values)[1].flatten()

@njit(parallel=True)
def insert_fault_into_mask(mask, points, mask_bbox):
    """ Add new points into binary mask. """
    #pylint: disable=not-an-iterable
    for i in prange(len(points)):
        point = points[i]
        if (point[0] >= mask_bbox[0][0]) and (point[0] < mask_bbox[0][1]):
            if (point[1] >= mask_bbox[1][0]) and (point[1] < mask_bbox[1][1]):
                if (point[2] >= mask_bbox[2][0]) and (point[2] < mask_bbox[2][1]):
                    mask[point[0] - mask_bbox[0][0], point[1] - mask_bbox[1][0], point[2] - mask_bbox[2][0]] = 1<|MERGE_RESOLUTION|>--- conflicted
+++ resolved
@@ -428,29 +428,8 @@
         return labels
 
     @classmethod
-<<<<<<< HEAD
     def skeletonize(cls, prediction, width=5):
         return skeletonize(prediction, width=width)
-=======
-    def skeletonize_faults(cls, prediction, axis=0, threshold=0.1, pbar=True):
-        """ Make faults from binary mask. """
-        prediction_cube = SeismicGeometry(prediction) if isinstance(prediction, str) else prediction
-        processed_faults = np.zeros(prediction_cube.cube_shape)
-        for i in Notifier(pbar)(range(prediction_cube.cube_shape[axis])):
-            slices = [slice(None)] * 2
-            slices[axis] = i
-            slices = tuple(slices)
-            struct = generate_binary_structure(2, 10)
-
-            prediction = prediction_cube.load_slide(i, axis=axis)
-            dilation = binary_dilation(prediction > threshold, struct)
-            holes = binary_fill_holes(dilation, struct)
-            erosion = binary_erosion(holes, generate_binary_structure(2, 1))
-
-            processed_faults[slices] = binary_dilation(skeletonize(erosion, method='lee'))
-
-        return cls.from_mask(processed_faults, prediction_cube, chunk_size=100, pbar=pbar)
->>>>>>> e162cc31
 
     @classmethod
     def remove_predictions_on_bounds(cls, image, prediction, window=30, dilation=30, padding=True, fill_value=0):
