""" Utility functions for plotting. """
import numpy as np
import matplotlib.pyplot as plt

from numba import njit
from ..batchflow import Pipeline, D

def plot_loss(graph_lists, labels=None, ylabel='Loss', figsize=(8, 5), title=None):
    """ Plot losses.

    Parameters
    ----------
    graph_lists : sequence of arrays
        list of arrays to plot.

    labels : sequence of str
        labels for different graphs.

    ylabel : str
        y-axis label.

    figsize : tuple of int
        size of resulting figure.

    title : str
        title of resulting figure.
    """
    if not isinstance(graph_lists[0], (tuple, list)):
        graph_lists = [graph_lists]

    labels = labels or 'loss'
    labels = labels if isinstance(labels, (tuple, list)) else [labels]

    plt.figure(figsize=figsize)
    for arr, label in zip(graph_lists, labels):
        plt.plot(arr, label=label)
    plt.xlabel('Iterations', fontdict={'fontsize': 15})
    plt.ylabel(ylabel, fontdict={'fontsize': 15})
    plt.grid(True)
    if title:
        plt.title(title, fontdict={'fontsize': 15})
    plt.legend()
    plt.show()

def plot_batch_components(batch, *components, idx=0, overlap=True, order_axes=None, cmaps=None, alphas=None, **kwargs):
    """ Plot components of batch.

    Parameters
    ----------
    batch : Batch
        Batch to get data from.

    idx : int or None
        If int, then index of desired image in list.
        If None, then no indexing is applied.

    overlap : bool
        Whether to draw images one over the other or on separate layouts.

    order_axes : sequence of int
        Determines desired order of the axis. The first two are plotted.

    components : str or sequence of str
        Components to get from batch and draw.

    cmaps : str or sequence of str
        Color maps for showing images.

    alphas : number or sequence of numbers
        Opacity for showing images.
    """
    if idx is not None:
        print('Image from {}'.format(batch.indices[idx][:-10]))
        imgs = [getattr(batch, comp)[idx] for comp in components]
    else:
        imgs = [getattr(batch, comp) for comp in components]

    if overlap:
        plot_images_overlap(imgs, ', '.join(components), order_axes=order_axes, cmaps=cmaps, alphas=alphas, **kwargs)
    else:
        plot_images_separate(imgs, components, order_axes=order_axes, cmaps=cmaps, alphas=alphas, **kwargs)


def plot_images_separate(imgs, titles, order_axes, cmaps=None, alphas=None, **kwargs):
    """ Plot one or more images on separate layouts. """
    cmaps = cmaps or ['gray'] + ['viridis']*len(imgs)
    cmaps = cmaps if isinstance(cmaps, (tuple, list)) else [cmaps]

    alphas = alphas or 1.0
    alphas = alphas if isinstance(alphas, (tuple, list)) else [alphas**-i for i in range(len(imgs))]

    defaults = {'figsize': (8*len(imgs), 10)}
    _, ax = plt.subplots(1, len(imgs), **{**defaults, **kwargs})
    for i, (img, title, cmap, alpha) in enumerate(zip(imgs, titles, cmaps, alphas)):
        img = _to_img(img, order_axes=order_axes, convert=False)

        ax_ = ax[i] if len(imgs) > 1 else ax
        ax_.imshow(img, alpha=alpha, cmap=cmap)
        ax_.set_title(title, fontdict={'fontsize': 15})
    plt.show()


def plot_images_overlap(imgs, title, order_axes, cmaps=None, alphas=None, **kwargs):
    """ Plot one or more images with overlap. """
    cmaps = cmaps or ['gray'] + ['Reds']*len(imgs)
    alphas = alphas or [1.0 for i in range(len(imgs))]

    defaults = {'figsize': (15, 15)}
    plt.figure(**{**defaults, **kwargs})
    for i, (img, cmap, alpha) in enumerate(zip(imgs, cmaps, alphas)):
        img = _to_img(img, order_axes=order_axes, convert=(i > 0))
        plt.imshow(img, alpha=alpha, cmap=cmap)

    plt.title(title, fontdict={'fontsize': 15})
    plt.show()


def _to_img(data, order_axes=None, convert=False):
    if order_axes:
        data = np.transpose(data, order_axes)

    shape = data.shape
    if len(shape) == 2:
        data = data[:, :].T
    elif len(shape) == 3:
        data = data[:, :, 0].T
    elif len(shape) == 4:
        data = data[:, :, 0, 0].T

    if convert:
        background = np.zeros((*data.shape, 4))
        background[:, :, 0] = data
        background[:, :, -1] = (data != 0).astype(int)
        return background
    return data


def plot_slide(dataset, *components, idx=0, n_line=0, overlap=True, mode='iline', **kwargs):
    """ Plot full slide of the given cube on the given iline. """
    cube_name = dataset.indices[idx]
    crop_shape = np.array(dataset.geometries[cube_name].cube_shape)

    if mode in ['i', 'il', 'iline']:
        point = np.array([[cube_name, n_line, 0, 0]], dtype=object)
        crop_shape[0] = 1
    elif mode in ['x', 'xl', 'xline']:
        point = np.array([[cube_name, 0, n_line, 0]], dtype=object)
        crop_shape[1] = 1

    pipeline = (Pipeline()
                .load_component(src=[D('geometries'), D('labels')],
                                dst=['geometries', 'labels'])
                .crop(points=point,
<<<<<<< HEAD
                      shape=[1] + list(cube_shape)[1:])
=======
                      shape=crop_shape)
>>>>>>> bdc5252a
                .load_cubes(dst='images')
                .scale(mode='normalize', src='images')
                .rotate_axes(src='images')
                )

    if 'masks' in components:
        labels_pipeline = (Pipeline()
                           .create_masks(dst='masks', width=2)
                           .rotate_axes(src='masks')
                           )
        pipeline = pipeline + labels_pipeline

    batch = (pipeline << dataset).next_batch(len(dataset), n_epochs=None)

    if mode in ['i', 'il', 'iline']:
        plot_batch_components(batch, *components, overlap=overlap, **kwargs)
    elif mode in ['x', 'xl', 'xline']:
        plot_batch_components(batch, *components, overlap=overlap, order_axes=(2, 1, 0), **kwargs)
    return batch


def plot_image(img, title=None, xlabel='xlines', ylabel='ylines', rgb=False, **kwargs):
    """ Plot image with a given title with predifined axis labels.

    Parameters
    ----------
    img : array-like
        Image to plot.
    xlabel, ylabel : str
        Labels of axis.
    title : str
        Image title.
    rgb : bool
        If False, then colorbar is added to image.
        If True, then channels of `img` are used to reflect colors.
    """
    default_kwargs = dict(cmap='Paired') if not rgb else {}
    plt.figure(figsize=kwargs.get('figsize') or (12, 7))

    img_ = plt.imshow(img, **{**default_kwargs, **kwargs})

    if title:
        plt.title(title, y=1.1, fontdict={'fontsize': 20})
    if xlabel:
        plt.xlabel(xlabel, fontdict={'fontsize': 20})
    if ylabel:
        plt.ylabel(ylabel, fontdict={'fontsize': 20})
    if not rgb:
        plt.colorbar(img_, fraction=0.022, pad=0.07)
    plt.tick_params(labeltop=True, labelright=True)

    plt.show()


def show_labels(dataset, idx=0, hor_idx=None):
    """ Show labeled ilines/xlines for a horizon from above: yellow stands for labeled regions.

    Parameters
    ----------
    idx : int
        Number of cube to show labels for.
    hor_idx : int or None
        if int, a pixel is labeled whenever it is covered by the horizon with number hor_idx.
        if None, a pixel is labeled whenever it is covered by at least one horizon.
    """
    name = dataset.indices[idx]
    geom = dataset.geometries[name]
    labels = dataset.labels[name]
    possible_coordinates = [[il, xl] for il in geom.ilines for xl in geom.xlines]

    background = np.zeros((geom.ilines_len, geom.xlines_len))
    img = labels_matrix(background, np.array(possible_coordinates), labels,
                        geom.ilines_offset, geom.xlines_offset, hor_idx)
    img[0, 0] = 0

    plt.figure(figsize=(12, 7))
    plt.imshow(img, cmap='Paired')
    plt.title('Known labels for cube {}'.format(name), fontdict={'fontsize': 20})
    plt.xlabel('XLINES', fontdict={'fontsize': 20})
    plt.ylabel('ILINES', fontdict={'fontsize': 20})
    plt.show()

@njit
def labels_matrix(background, possible_coordinates, labels,
                  ilines_offset, xlines_offset, hor_idx):
    """ Jit-accelerated function to check which ilines/xlines are labeled. """
    for i in range(len(possible_coordinates)):
        point = possible_coordinates[i, :]
        hor_arr = labels.get((point[0], point[1]))
        if hor_arr is not None:
            if hor_idx is None:
                background[point[0] - ilines_offset, point[1] - xlines_offset] += 1
            elif hor_arr[hor_idx] != -999:
                background[point[0] - ilines_offset, point[1] - xlines_offset] += 1
    return background


def show_sampler(dataset, idx=0, src_sampler='sampler', n=100000, eps=1):
    """ Generate a lot of points and plot their (iline, xline) positions.

    Parameters
    ----------
    idx : int
        cube-number to sample points for.
    src_sampler : str
        attribute to store the sampler.
    n : int
        size of generated sample.
    eps : int
        radius of a labeled point used for plotting.
    """
    name = dataset.indices[idx]
    geom = dataset.geometries[name]

    background = np.zeros((geom.ilines_len, geom.xlines_len))

    sampler = getattr(dataset, src_sampler)
    if not callable(sampler):
        sampler = sampler.sample

    array = sampler(n)
    array = array[array[:, 0] == name]

    if not isinstance(array[0, 1], int):
        array[:, 1:] = (array[:, 1:]*geom.cube_shape).astype(int)

    for point in array:
        background[point[1]-eps:point[1]+eps, point[2]-eps:point[2]+eps] += 1

    plt.figure(figsize=(10, 7))
    plt.imshow(background)
    plt.title('Sampled points for cube {}'.format(name), fontdict={'fontsize': 20})
    plt.xlabel('XLINES', fontdict={'fontsize': 20})
    plt.ylabel('ILINES', fontdict={'fontsize': 20})
    plt.show()

    plt.figure(figsize=(10, 4))
    plt.hist(array[:, -1].astype(float), bins=n//1000)
    plt.title('Height distribution of sampled points for cube {}'.format(name),
              fontdict={'fontsize': 20})
    plt.show()


def plot_stratum_predictions(cubes, targets, predictions, n_rows=None):
    """ Plot a set of stratum predictions along with cubes and targets.
    """
    n_rows = n_rows or len(cubes)
    cubes = np.squeeze(cubes)

    # transform ohe to labels
    targets, predictions = np.argmax(targets, axis=-1), np.argmax(predictions, axis=-1)

    # plot crops
    _, axes = plt.subplots(n_rows, 3, figsize=(3 * 4, n_rows * 4))
    for i in range(n_rows):
        vmin, vmax = np.min(targets[i]) - 1, np.max(targets[i]) + 1
        axes[i, 0].imshow(cubes[i].T)
        axes[i, 1].imshow(targets[i].T, vmin=vmin, vmax=vmax)
        axes[i, 2].imshow(predictions[i].T, vmin=vmin, vmax=vmax)

        axes[i, 0].set_title('Input crop')
        axes[i, 1].set_title('True mask')
        axes[i, 2].set_title('Predicted mask')

def show_extension_results(batch, val_pipeline, cubes_numbers, ext_result='ext_result',
                           baseline_result=None, figsize=(25, 10)):
    """ Demonstrate the results of the Horizon Extension model

    Parameters
    ----------
    batch : instance of SeismicCropBatch
    val_pipeline : instance of Pipeline
        must contain Pipeline variable that stores model's input tensor, mask and predictions.
    cube_numbers : array-like of int
        Index numbers of crops in the batch to show.
    ext_result : str
        Name of pipeline variable where extension model results are saved.
    baseline_result : str, optional
        Name of pipeline variable where baseline model results are saved.
    """
    for cube in cubes_numbers:
        print(batch.indices[cube][:-10])
        iline = 0

        truth_img = val_pipeline.get_variable(ext_result)[0][cube, :, :, iline].T
        truth_labels = val_pipeline.get_variable(ext_result)[1][cube, :, :, iline, 0].T
        predicted_img = val_pipeline.get_variable(ext_result)[2][cube, :, :, iline, 0].T
        cut_mask = val_pipeline.get_variable(ext_result)[0][cube, :, :, iline + 2].T
        if baseline_result:
            predicted_simple = val_pipeline.get_variable(baseline_result)[2][cube, :, :, iline, 0].T

        fig = plt.figure(figsize=figsize)
        fig.add_subplot(1, 5, 1)
        plt.imshow(truth_img, cmap='gray')
        plt.title('Input tensor', fontsize=20)

        fig.add_subplot(1, 5, 2)
        plt.imshow(cut_mask, cmap="Blues")
        plt.imshow(truth_img, cmap="gray", alpha=0.5)
        plt.title('Input mask', fontsize=20)

        fig.add_subplot(1, 5, 3)
        plt.imshow(truth_labels, cmap="Blues")
        plt.imshow(truth_img, cmap="gray", alpha=0.5)
        plt.title('True mask', fontsize=20)

        if baseline_result:
            fig.add_subplot(1, 5, 4)
            plt.imshow(predicted_simple, cmap="Greens")
            plt.title('Baseline prediction', fontsize=20)
            fig.add_subplot(1, 5, 5)
        else:
            fig.add_subplot(1, 5, 4)
        plt.imshow(predicted_img, cmap="Blues")
        plt.imshow(truth_img, cmap="gray", alpha=0.5)
        plt.imshow(predicted_img, cmap="Blues", alpha=0.1)
        plt.title('Extension prediction', fontsize=20)
        plt.show()<|MERGE_RESOLUTION|>--- conflicted
+++ resolved
@@ -151,11 +151,7 @@
                 .load_component(src=[D('geometries'), D('labels')],
                                 dst=['geometries', 'labels'])
                 .crop(points=point,
-<<<<<<< HEAD
-                      shape=[1] + list(cube_shape)[1:])
-=======
                       shape=crop_shape)
->>>>>>> bdc5252a
                 .load_cubes(dst='images')
                 .scale(mode='normalize', src='images')
                 .rotate_axes(src='images')
