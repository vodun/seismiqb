--- conflicted
+++ resolved
@@ -2,15 +2,6 @@
 from tqdm import tqdm
 import numpy as np
 import segyio
-<<<<<<< HEAD
-from tqdm import tqdm
-from skimage.measure import label, regionprops
-from skimage.morphology import binary_dilation, selem
-from numba import njit, types
-from numba.typed import Dict
-import matplotlib.pyplot as plt
-=======
->>>>>>> ad9e0dc4
 
 from numba import njit
 
@@ -156,96 +147,6 @@
     return mask
 
 
-def check_if_joinable(horizon_1, horizon_2, border_margin=1, height_margin=1):
-    """ Check whether a pair of horizons can be stitched together.
-    """
-    # check whether the horizons have overlap in covered area
-    keyset_1, keyset_2 = set(horizon_1.keys()), set(horizon_2.keys())
-    shared_keys = keyset_1 & keyset_2
-
-    if len(shared_keys) > 0:
-        # horizons have area overlap. check if they can be joined
-        ctr_same, ctr_differ = 0, 0
-        for key in shared_keys:
-            if np.isclose(horizon_1.get(key)[0], horizon_2.get(key)[0]):
-                ctr_same += 1
-        else:
-            ctr_differ += 1
-        if ctr_same == 0:
-            # horizon-areas overlap but the horizon itself differ
-            return False
-        elif ctr_differ > 0:
-            # horizon diverge so they cannot be merged
-            return False
-        else:
-            # horizons can be merged just fine
-            return True
-    else:
-        # horizons don't have area overlap
-        # we still have to check whether they are adjacent
-
-        # find shared horizons-border
-        xs_1, xs_2 = [{x for x, y in keyset} for keyset in [keyset_1, keyset_2]]
-        ys_1, ys_2 = [{y for x, y in keyset} for keyset in [keyset_1, keyset_2]]
-        min_x, min_y = min(xs_1 | xs_2), min(ys_1 | ys_2)
-        max_x, max_y = max(xs_1 | xs_2), max(ys_1 | ys_2)
-        area_1 = np.zeros(shape=(max_x - min_x + 1, max_y - min_y + 1))
-        area_2 = np.zeros_like(area_1)
-
-        # put each horizon on respective area-copy
-        for keyset, area in zip([keyset_1, keyset_2], [area_1, area_2]):
-            for x, y in keyset:
-                area[x - min_x, y - min_y] = 1
-
-        # apply dilation to each horizon-area to determine borders-intersection
-        area_1 = binary_dilation(area_1, selem.diamond(border_margin))
-        borders = area_1 * area_2
-        border_pairs = np.argwhere(borders > 0)
-        if len(border_pairs) == 0:
-            # horizons don't have adjacent borders so cannot be joined
-            return False
-        else:
-            for x, y in border_pairs:
-                x, y = x + min_x, y + min_y
-                height_2 = horizon_2.get((x, y))
-                # get first horizon-height selecting suitable bordering pixel
-                for key in ([(x + i, y) for i in range(-border_margin, border_margin + 1)] +
-                            [(x, y + i) for i in range(-border_margin, border_margin + 1)]):
-                    height_1 = horizon_1.get(key)
-                    if height_1 is not None:
-                        break
-                height_1 = [-999.0] if height_1 is None else height_1
-
-                # determine whether the horizon-heights are close
-                if np.abs(height_1[0] - height_2[0]) <= height_margin:
-                    return True
-            return False
-
-
-def merge_horizons(horizon_1, horizon_2):
-    """ Merge horizons that can be stitched together.
-    """
-    # merge horizons
-    result = dict()
-    keyset_1, keyset_2 = set(horizon_1.keys()), set(horizon_2.keys())
-
-    for key in keyset_1 | keyset_2:
-        # take average hotizon-height if needed
-        height_1, height_2 = horizon_1.get(key), horizon_2.get(key)
-        ctr = 0
-        value = 0
-        if height_1 is not None:
-            ctr += 1
-            value += height_1[0]
-        if height_2 is not None:
-            ctr += 1
-            value += height_2[0]
-
-        # update horizons-union
-        result.update({key: [value / ctr]})
-    return result
-
-
 @njit
 def count_nonfill(array):
     """ Jit-accelerated function to count non-fill elements. """
@@ -254,7 +155,6 @@
         if i != FILL_VALUE:
             count += 1
     return count
-
 
 
 @njit
