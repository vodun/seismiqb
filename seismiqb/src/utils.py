--- conflicted
+++ resolved
@@ -278,22 +278,10 @@
     if 'iline' in order and 'xline' in order:
         df.sort_values(['iline', 'xline'], inplace=True)
 
-<<<<<<< HEAD
     data = df.loc[:, order]
     if transform:
         data = data.apply(transform)
     data.to_csv(path_save, sep=' ', index=False, header=False)
-=======
-
-@njit
-def count_nonfill(array):
-    """ Jit-accelerated function to count non-fill elements. """
-    count = 0
-    for i in array:
-        if i != FILL_VALUE:
-            count += 1
-    return count
->>>>>>> d101e432
 
 
 @njit
