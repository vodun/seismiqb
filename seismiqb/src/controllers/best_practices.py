--- conflicted
+++ resolved
@@ -8,12 +8,7 @@
 class Dice(nn.Module):
     """ Dice coefficient as a loss function. """
     def forward(self, prediction, target):
-<<<<<<< HEAD
-        """ !! """
-        prediction = torch.sigmoid(input)
-=======
         prediction = torch.sigmoid(prediction)
->>>>>>> cafa503c
         dice_coeff = 2. * (prediction * target).sum() / (prediction.sum() + target.sum() + 1e-7)
         return 1 - dice_coeff
 
