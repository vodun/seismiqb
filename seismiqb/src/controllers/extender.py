""" A holder for horizon extension steps inherited from `.class:Enhancer` with:
    - redifined get_mask_transform_ppl to thin out loaded mask
    - making an iterative inference to cover the holes in a given horizon.
"""
import gc
from copy import copy
from pprint import pformat
from time import perf_counter

import numpy as np
import torch

from ...batchflow import Pipeline, Config, Notifier, Monitor
from ...batchflow import D, B, F, C, V, P, R

from ..horizon import Horizon

from .enhancer import Enhancer



class Extender(Enhancer):
    """ Provides interface for train, inference and quality assesment for the task of horizon extension. """
    #pylint: disable=attribute-defined-outside-init
    DEFAULTS = Config({
        **Enhancer.DEFAULTS,
        'inference': {
            'batch_size': None,
            'crop_shape': None,
            'width': 3,

            'n_steps': 100,
            'stride': 32,
            'threshold': 10,

            'prefetch': 0,
        }
    })

<<<<<<< HEAD
    def inference(self, horizon, model, **kwargs):
=======
    def inference(self, horizon, model, config=None, **kwargs):
>>>>>>> f749c745
        """ Fill the holes of a given horizon with the supplied model.

        Works by making predictions near the horizon boundaries and stitching them to the original one.
        """
        # Prepare parameters
<<<<<<< HEAD
        config = Config({**self.config['inference'], **kwargs})
=======
        config = config or {}
        config = Config({**self.config['common'], **self.config['inference'], **config, **kwargs})
>>>>>>> f749c745
        n_steps, stride, batch_size, crop_shape = config.get(['n_steps', 'stride', 'batch_size', 'crop_shape'])
        threshold = config.get('threshold', 25)
        prefetch = config.get('prefetch', 0)

        # Log: pipeline_config to a file
        self.log_to_file(pformat(config.config, depth=2), '末 inference_config.txt')

        # Start resource tracking
        if self.monitor:
            monitor = Monitor(['uss', 'gpu', 'gpu_memory'], frequency=0.5, gpu_list=self.gpu_list)
            monitor.__enter__()

        # Make dataset and copy horizon
        dataset = self.make_dataset(horizon=horizon)
        horizon = copy(horizon)
        dataset.labels[dataset.indices[0]] = [horizon]

        prev_len = initial_len = len(horizon)
        self.log(f'Inference started for {n_steps} steps with stride {stride}')
        notifier = Notifier(self.config.bar,
                            desc='Extender inference', update_total=False,
                            file=self.make_savepath('末 inference.log'))

        start_time = perf_counter()
        for _ in notifier(range(n_steps)):
            # Create grid of crops near horizon holes
            dataset.make_extension_grid(dataset.indices[0],
                                        crop_shape=crop_shape,
                                        stride=stride,
                                        labels_src=horizon,
                                        batch_size=batch_size)

            # Create pipeline TODO: make better `add_model`
            inference_pipeline = self.get_inference_template() << config << dataset
            inference_pipeline.models.add_model('model', model)

            try: # TODO: rethink control flow
                inference_pipeline.run(D.size, n_iters=dataset.grid_iters, prefetch=prefetch)
            except TypeError:
                # no additional predicts
                break

            # Merge surfaces on crops to the horizon itself
            for patch_horizon in inference_pipeline.v('predicted_horizons'):
                merge_code, _ = Horizon.verify_merge(horizon, patch_horizon,
                                                     mean_threshold=5.5, adjacency=5)
                if merge_code == 3:
                    _ = horizon.overlap_merge(patch_horizon, inplace=True)

            # Log length increase
            curr_len = len(horizon)
            if (curr_len - prev_len) < threshold:
                break
            self.log(f'Extended from {prev_len} to {curr_len}, + {curr_len - prev_len}')
            prev_len = curr_len

            # Cleanup
            gc.collect()
            inference_pipeline.reset('variables')

        notifier.close()
        elapsed = perf_counter() - start_time

        # Log: resource graphs
        if self.monitor:
            monitor.__exit__(None, None, None)
            monitor.visualize(savepath=self.make_savepath('末 inference_resource.png'), show=self.plot)

        self.log(f'Total points added: {curr_len - initial_len}')

        torch.cuda.empty_cache()
        horizon.name = f'extended_{horizon.name[8:]}' # get rid of `copy_of_` postfix

        self.inference_log = {
            'elapsed': elapsed,
            'added_points': curr_len - initial_len,
        }
        return horizon


    def distortion_pipeline(self):
        """ Defines transformations performed with `masks` component. """
        def functor(scale):
            return lambda m: np.sin(m[:, 0] * scale)

        return (
            Pipeline()
            .transpose(src='masks', order=(1, 2, 0))
            .filter_out(src='masks', dst='prior_masks',
                        expr=lambda m: m[:, 0],
                        low=P(R('uniform', low=0., high=0.4)),
                        length=P(R('uniform', low=0.30, high=0.5)))
            .filter_out(src='prior_masks', dst='prior_masks',
                        expr=F(functor)(R('uniform', low=15, high=35)), low=0.0, p=0.7)
            .transpose(src=['masks', 'prior_masks'], order=(2, 0, 1))
        )


    def get_inference_template(self):
        """ Defines inference pipeline. """
        inference_template = (
            Pipeline()

            # Init everything
            .init_variable('predicted_horizons', default=[])

            # Load data
            .make_locations(points=D('grid_gen')(), shape=D('shapes_gen')())
            .load_cubes(dst='images')
            .create_masks(dst='prior_masks', width=C('width', default=3))
            .adaptive_reshape(src=['images', 'prior_masks'],
                              shape=C('crop_shape'))
            .normalize(mode='q', src='images')

            # Use model for prediction
            .predict_model('model',
                           B('images'),
                           B('prior_masks'),
                           fetches='predictions',
                           save_to=B('predicted_masks', mode='w'))
            .transpose(src='predicted_masks', order=(1, 2, 0))
            .masks_to_horizons(src_masks='predicted_masks', threshold=0.5, minsize=16,
                               order=D('orders_gen')(), dst='horizons', skip_merge=True)
            .update(V('predicted_horizons', mode='e'), B('horizons'))
        )
        return inference_template


    # One method to rule them all
    def run(self, cube_paths=None, horizon_paths=None, horizon=None, **kwargs):
        """ Run the entire procedure of horizon extension. """
        dataset = self.make_dataset(cube_paths=cube_paths, horizon_paths=horizon_paths, horizon=horizon)
        horizon = dataset.labels[0][0]

        model = self.train(horizon=horizon, **kwargs)

        prediction = self.inference(horizon, model, **kwargs)
        prediction = self.postprocess(prediction)
        self.evaluate(prediction, dataset=dataset)
        return prediction<|MERGE_RESOLUTION|>--- conflicted
+++ resolved
@@ -37,22 +37,14 @@
         }
     })
 
-<<<<<<< HEAD
-    def inference(self, horizon, model, **kwargs):
-=======
     def inference(self, horizon, model, config=None, **kwargs):
->>>>>>> f749c745
         """ Fill the holes of a given horizon with the supplied model.
 
         Works by making predictions near the horizon boundaries and stitching them to the original one.
         """
         # Prepare parameters
-<<<<<<< HEAD
-        config = Config({**self.config['inference'], **kwargs})
-=======
         config = config or {}
         config = Config({**self.config['common'], **self.config['inference'], **config, **kwargs})
->>>>>>> f749c745
         n_steps, stride, batch_size, crop_shape = config.get(['n_steps', 'stride', 'batch_size', 'crop_shape'])
         threshold = config.get('threshold', 25)
         prefetch = config.get('prefetch', 0)
