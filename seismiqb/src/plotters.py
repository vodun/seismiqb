""" Plot functions. """
# pylint: disable=too-many-statements
from numbers import Number
from copy import copy
import colorsys

import cv2
import numpy as np
import matplotlib.pyplot as plt
from matplotlib import patheffects
from matplotlib.cm import get_cmap, register_cmap
from matplotlib.patches import Patch
from matplotlib.colors import ColorConverter, ListedColormap, LinearSegmentedColormap, is_color_like
from mpl_toolkits import axes_grid1

import plotly.figure_factory as ff
import plotly.graph_objects as go
from plotly.subplots import make_subplots

from .utils import to_list
from ..batchflow import deprecated



def plot_image(data=None, mode='imshow', backend='matplotlib', **kwargs):
    """ Overall plotter function, converting kwarg-names to match chosen backend and redirecting
    plotting task to one of the methods of backend-classes.
    """
    if backend in ('matplotlib', 'plt'):
        return MatplotlibPlotter.plot(data=data, mode=mode, **kwargs)
    if backend in ('plotly', 'go'):
        return getattr(PlotlyPlotter, mode)(data, **kwargs)
    raise ValueError('{} backend is not supported!'.format(backend))


def plot_loss(data, title=None, **kwargs):
    """ Shorthand for loss plotting. """
    kwargs = {
        'xlabel': 'Iterations',
        'ylabel': 'Loss',
        'label': title or 'Loss graph',
        'xlim': (0, None),
        'rolling_mean': 10,
        'final_mean': 100,
        **kwargs
    }
    return plot_image(data, mode='curve', backend='matplotlib', **kwargs)


def filter_parameters(params, keys=None, prefix='', index=None, index_condition=None):
    """ Make a subdictionary of parameters with required keys.

    Parameter are retrieved if:
    a. It is explicitly requested (via `keys` arg).
    b. Its name starts with given prefix (defined by `prefix` arg).

    Parameters
    ----------
    params : dict
        Arguments to filter.
    keys : sequence
        Keys to retrieve.
    prefix : str, optional
        Arguments with keys starting with given prefix will also be retrieved.
        Defaults to `''`, i.e. no prefix used.
    index : int
        Index of argument value to retrieve.
        If none provided, get whole argument value.
        If value is non-indexable, get it without indexing.
    index_condition : callable
        Function that takes indexed argument value and returns a bool specifying whether should it be really indexed.
    """
    result = {}

    keys = keys or list(params.keys())
    if prefix:
        keys += [key.split(prefix)[1] for key in params if key.startswith(prefix)]

    for key in keys:
        value = params.get(prefix + key, params.get(key))
        if value is None:
            continue
        # check if parameter value indexing is requested and possible
        if index is not None and isinstance(value, list):
            # check if there is no index condition or there is one and it is satisfied
            if index_condition is None or index_condition(value[index]):
                value = value[index]
        result[key] = value
    return result


class MatplotlibPlotter:
    """ Plotting backend for matplotlib.

    Basic class logic
    -----------------
    Simply provide data, plot mode and parameters to the `plot_image` call.
    `MatplotlibPlotter` takes care of redirecting params to methods they are meant for.

    The logic behind the process is the following:
    1. Convert some provided parameters from 'plotly' to 'matplotlib' naming convention.
    2. Obtain default params for chosen mode and merge them with provided params.
    3. Put data into a double-nested list (via `make_nested_data`).
       Nestedness levels define subplot and layer data order correspondingly.
    4. Parse axes or create them if none provided via `make_or_parse_axes`.
    5. For every axis-data pair:
       a. Filter params relevant for ax (via `filter_parameters`).
       b. Call chosen plot method (one of `imshow`, `wiggle`, `hist` or `curve`) with ax params.
       c. Apply all annotations with ax params (via `annotate_axis`).
    6. Show and save figure (via `show_and_save`).

    Data display scenarios
    ----------------------
    1. The simplest one if when one provide a single data array.
    2. A more advanced use case is when one provide a list of arrays:
       a. Images are put on same axis and overlaid: data=[image_1, image_2];
       b. Images are put on separate axes: data=[image_1, image_2], separate=True;
    3. The most complex scenario is when one wish to display images in a 'mixed' manner.
       For example, to overlay first two images but to display the third one separately, one must use:
       data = [[image_1, image_2], image_3];

    The order of arrrays inside the double-nested structure basically declares, which of them belong to the same axis
    and therefore should be rendered one over another, and which must be displayed separately.

    Note that in general parameters should resemble data nestedness level.
    That allows binding axes and parameters that correspond each other.
    However, it's possible for parameter to be a single item — in that case it's shared across all subplots and layers.

    Advanced parameters managing
    ----------------------------
    The list of parameters expected by specific plot method is rather short.
    But there is a way to provide parameter to a plot method, even if it's not hard-coded.
    One must use specific prefix for that.
    Address docs of `imshow`, `wiggle`, `hist`, `curve` and `annotate_axis` for details.

    This also allows one to pass arguments of the same name for different plotting steps.
    E.g. `plt.set_title` and `plt.set_xlabel` both require `fontsize` argument.
    Providing `{'fontsize': 30}` in kwargs will affect both title and x-axis labels.
    To change parameter for title only, one can provide {'title_fontsize': 30}` instead.
    """
    @classmethod
    def plot(cls, data, mode='imshow', separate=False, **kwargs):
        """ Plot manager.

        Parses axes from kwargs if provided, else creates them.
        Filters parameters and calls chosen plot method for every axis-data pair.

        Parameters
        ----------
        data : np.ndarray or a list of np.ndarray objects (possibly nested)
            If list has level 1 nestedness, 'overlaid/separate' logic is handled via `separate` parameter.
            If list has level 2 nestedness, outer level defines subplots order while inner one defines layers order.
            Shape of data items depends on chosen mode (see below).
        mode : 'imshow', 'wiggle', 'hist', 'curve'
            If 'imshow' plot given arrays as images.
            If 'wiggle' plot 1d subarrays of given array as signals.
            Subarrays are extracted from given data with fixed step along vertical axis.
            If 'hist' plot histogram of flattened array.
            If 'curve' plot given arrays as curves.
        separate : bool
            Whether plot images on separate axes instead of putting them all together on a single one.
            Incompatible with 'wiggle' mode.
        kwargs :
            - For one of `imshow`, 'wiggle`, `hist` or `curve` (depending on chosen mode).
              Parameters and data nestedness levels must match.
              Every param with 'imshow_', 'wiggle_', 'hist_' or 'curve_' prefix is redirected to corresponding method.
            - For `annotate_axis`.
              Every param with 'title_', 'suptitle_', 'xlabel_', 'ylabel_', 'xticks_', 'yticks_', 'ticks_', 'xlim_',
              'ylim_', colorbar_', 'legend_' or 'grid_' prefix is redirected to corresponding matplotlib method.
              Also 'facecolor', 'set_axisbelow', 'disable_axes' arguments are accepted.
        """
        if mode == 'wiggle' and separate:
            raise ValueError("Can't use `separate` option with `wiggle` mode.")

        PLOTLY_TO_PYPLOT = {'zmin': 'vmin', 'zmax': 'vmax', 'xaxis': 'xlabel', 'yaxis': 'ylabel'}
        # pylint: disable=expression-not-assigned
        [kwargs.update({new: kwargs[old]}) for old, new in PLOTLY_TO_PYPLOT.items() if old in kwargs]

        mode_defaults = getattr(cls, f"{mode.upper()}_DEFAULTS")
        all_params = {**mode_defaults, **kwargs}

        data = cls.make_nested_data(data=data, separate=separate)
        axes = cls.make_or_parse_axes(mode=mode, n_subplots=len(data), all_params=all_params)
        for ax_num, (ax_data, ax) in enumerate(zip(data, axes)):
            index_condition = None if separate else lambda x: isinstance(x, list)
            ax_params = filter_parameters(all_params, index=ax_num, index_condition=index_condition)
            ax_params = getattr(cls, mode)(ax=ax, data=ax_data, **ax_params)
            cls.annotate_axis(ax=ax, ax_num=ax_num, ax_params=ax_params, all_params=all_params, mode=mode)

        [ax.set_axis_off() for ax in axes[len(data):]] # pylint: disable=expression-not-assigned

        return cls.save_and_show(fig=axes[0].figure, **kwargs)

    # Action methods

    @staticmethod
    def make_nested_data(data, separate):
        """ Construct nested list of data arrays for plotting. """
        if data is None:
            return []
        if isinstance(data, np.ndarray):
            return [[data]]
        if isinstance(data[0], Number):
            return [[np.array(data)]]
        if all(isinstance(item, np.ndarray) for item in data):
            return [[item] for item in data] if separate else [data]
        if separate:
            raise ValueError("Arrays list must be flat, when `separate` option is True.")
        return [[item] if isinstance(item, np.ndarray) else item for item in data]


    @classmethod
    def make_or_parse_axes(cls, mode, n_subplots, all_params):
        """ Create figure and axes if needed, else use provided. """
        MODE_TO_FIGSIZE = {'imshow' : (12, 12),
                           'hist' : (8, 5),
                           'wiggle' : (12, 7),
                           'curve': (15, 5)}

        axes = all_params.pop('axis', None)
        axes = all_params.pop('axes', axes)
        axes = all_params.pop('ax', axes)

        if axes is None:
<<<<<<< HEAD
            FIGURE_KEYS = ['figsize', 'facecolor', 'dpi', 'ncols', 'nrows']
            params = filter_parameters(all_params, FIGURE_KEYS, prefix='figure_')
=======
            FIGURE_KEYS = ['figsize', 'facecolor', 'dpi', 'ncols', 'nrows', 'constrained_layout']
            params = filter_parameters(all_params, FIGURE_KEYS)
>>>>>>> 80887f81
            params['figsize'] = params.get('figsize', MODE_TO_FIGSIZE[mode])
            if ('ncols' not in params) and ('nrows' not in params):
                params['ncols'] = n_subplots
            _, axes = plt.subplots(**params)

        axes = to_list(axes)
        n_axes = len(axes)
        if n_axes < n_subplots:
            raise ValueError(f"Not enough axes provided ({n_axes}) for {n_subplots} subplots.")

        return axes


    @classmethod
    def annotate_axis(cls, ax, ax_num, ax_params, all_params, mode):
        """ Apply requested annotation functions to given axis with chosen parameters. """
        # pylint: disable=too-many-branches
        TEXT_KEYS = ['fontsize', 'family', 'color']

        # title
        keys = ['title', 'label', 'y'] + TEXT_KEYS
        params = filter_parameters(ax_params, keys, prefix='title_', index=ax_num)
        params['label'] = params.pop('title', None) or params.get('label')
        if params:
            ax.set_title(**params)

        # suptitle
        keys = ['t', 'y'] + TEXT_KEYS
        params = filter_parameters(ax_params, keys, prefix='suptitle_')
        params['t'] = params.get('t') or params.get('suptitle') or params.get('label')
        if params:
            ax.figure.suptitle(**params)

        # xlabel
        keys = ['xlabel'] + TEXT_KEYS
        params = filter_parameters(ax_params, keys, prefix='xlabel_', index=ax_num)
        if params:
            ax.set_xlabel(**params)

        # ylabel
        keys = ['ylabel'] + TEXT_KEYS
        params = filter_parameters(ax_params, keys, prefix='ylabel_', index=ax_num)
        if params:
            ax.set_ylabel(**params)

        # aspect
        params = filter_parameters(ax_params, ['aspect'], prefix='aspect_', index=ax_num)
        if params:
            ax.set_aspect(**params)

        # xticks
        params = filter_parameters(ax_params, ['xticks'], prefix='xticks_', index=ax_num)
        if 'xticks' in params:
            params['ticks'] = params.get('ticks', params.pop('xticks'))
        if params:
            ax.set_xticks(**params)

        # yticks
        params = filter_parameters(ax_params, ['yticks'], prefix='yticks_', index=ax_num)
        if 'yticks' in params:
            params['ticks'] = params.get('ticks', params.pop('yticks'))
        if params:
            ax.set_yticks(**params)

        # ticks
        keys = ['labeltop', 'labelright', 'labelcolor', 'direction']
        params = filter_parameters(ax_params, keys, prefix='tick_', index=ax_num)
        if params:
            ax.tick_params(**params)

        # xlim
        params = filter_parameters(ax_params, ['xlim'], prefix='xlim_', index=ax_num)
        if 'xlim' in params:
            params['left'] = params.get('left', params.pop('xlim'))
        if params:
            ax.set_xlim(**params)

        # ylim
        params = filter_parameters(ax_params, ['ylim'], prefix='ylim_', index=ax_num)
        if 'ylim' in params:
            params['bottom'] = params.get('bottom', params.pop('ylim'))
        if params:
            ax.set_ylim(**params)

        # colorbar
        if all_params.get('colorbar', False) and mode == 'imshow':
            keys = ['colorbar', 'fraction', 'aspect', 'fake', 'ax_image']
            params = filter_parameters(ax_params, keys, prefix='colorbar_', index=ax_num)
            # if colorbar is disabled for subplot, add param to plot fake axis instead to keep proportions
            params['fake'] = not params.pop('colorbar', True)
            cls.add_colorbar(**params)

        # legend
        keys = ['label', 'size', 'cmap', 'color', 'loc']
        params = filter_parameters(ax_params, keys, prefix='legend_')
        params['color'] = params.pop('cmap', None) or params.get('color')
        if params.get('label') is not None:
            cls.add_legend(ax, **params)

        # grid
        keys = ['grid', 'b', 'which', 'axis']
        params = filter_parameters(ax_params, keys, prefix='grid_', index=ax_num)
        params['b'] = params.pop('grid', params.pop('b', 'False'))
        if params:
            ax.grid(**params)

        if ax_params.get('facecolor'):
            ax.set_facecolor(ax_params['facecolor'])

        ax.set_axisbelow(ax_params.get('set_axisbelow', False))

        if ax_params.get('disable_axes'):
            ax.set_axis_off()
        elif not ax.axison:
            ax.set_axis_on()


    @staticmethod
    def save_and_show(fig, show=True, savepath=None, return_figure=False, pyqt=False, **kwargs):
        """ Save and show plot if needed. """
        if pyqt:
            return None
        save_kwargs = dict(bbox_inches='tight', pad_inches=0, dpi=100)
        save_kwargs.update(kwargs.get('save') or dict())

        # save if necessary and render
        if savepath is not None:
            fig.savefig(savepath, **save_kwargs)
        if show:
            fig.show()
        else:
            plt.close()

        plot_image.last_figure = fig
        if return_figure:
            return fig
        return None

    # Rendering methods

    IMSHOW_DEFAULTS = {
        # image
        'cmap': ['Greys_r', 'firebrick', 'forestgreen', 'royalblue', 'sandybrown', 'darkorchid'],
        'facecolor': 'white',
        # axis labels
        'xlabel': '', 'ylabel': '',
        # colorbar
        'colorbar_fraction': 3.0,
        'colorbar_aspect': 30,
        # ticks
        'labeltop': True,
        'labelright': True,
        'direction': 'inout',
        # legend
        'legend_loc': 0,
        'legend_size': 10,
        'legend_label': None,
        # common
        'fontsize': 20,
        # grid
        'grid': False,
        # other
        'order_axes': (1, 0, 2),
        'bad_color': (.0,.0,.0,.0),
        'transparize_masks': False,
    }

    @classmethod
    def imshow(cls, ax, data, **kwargs):
        """ Plot arrays as images one over another on given axis.

        Parameters
        ----------
        ax : matplotlib axis
            Axis to plot images on.
        data : list of np.ndarray
            Every item must be a valid matplotlib image.
        kwargs :
            order_axes : tuple of ints
                Order of image axes.
            bad_values : list of numbers
                Data values that should be displayed with 'bad_color'.
<<<<<<< HEAD
            transparize_masks : bool
                Whether treat zeros in binary masks as bad values or not.
                If True, makes zero values in binary masks transparent on display.
=======
            transparize_masks : bool, optional
                Whether treat zeros in binary masks as bad values or not.
                If True, make zero values in all binary masks transparent on display.
                If False, do not make zero values in any binary masks transparent on display.
                If not provided, make zero values transparent in all masks that overlay an image.
>>>>>>> 80887f81
            params for images drawn by `plt.imshow`:
                - 'cmap', 'vmin', 'vmax', 'interpolation', 'alpha', 'extent'
                - params with 'imshow_' prefix

        Notes
        -----
        See class docs for details on prefixes usage.
        See class and method defaults for arguments examples.
        """
        for image_num, image in enumerate(data):
<<<<<<< HEAD
            image = np.transpose(image, axes=kwargs['order_axes'][:image.ndim]).astype(float)

            # fill some values with nans to display them with `bad_color`
            bad_values = kwargs.get('bad_values', [])
            if kwargs['transparize_masks']:
                unique_values = np.unique(image)
                if len(unique_values) == 2 and all(unique_values == (0, 1)):
=======
            image = np.transpose(image, axes=kwargs['order_axes'][:image.ndim]).astype(np.float32)

            # fill some values with nans to display them with `bad_color`
            bad_values = filter_parameters(kwargs, ['bad_values'], index=image_num).get('bad_values', [])
            if kwargs.get('transparize_masks', image_num > 0):
                unique_values = tuple(np.unique(image))
                if unique_values == (0,) or unique_values == (0, 1): # pylint: disable=consider-using-in
                    kwargs['vmin'] = params.get('vmin', 0)
>>>>>>> 80887f81
                    bad_values = [0]
            for bad_value in bad_values:
                image[image == bad_value] = np.nan

            keys = ['cmap', 'vmin', 'vmax', 'interpolation', 'alpha', 'extent']
            params = filter_parameters(kwargs, keys, prefix='imshow_', index=image_num)
            params['cmap'] = cls.make_cmap(params.pop('cmap'), kwargs['bad_color'])
            params['extent'] = params.get('extent') or [0, image.shape[1], image.shape[0], 0]
            ax_image = ax.imshow(image, **params)
            if image_num == 0:
                kwargs['ax_image'] = ax_image

        return kwargs


    WIGGLE_DEFAULTS = {
        # main
        'step': 15,
        'width_multiplier': 1,
        'curve_width': 1,
        # wiggle
        'wiggle_color': 'k',
        'wiggle_linestyle': '-',
        # curve
        'color': 'r',
        'marker': 'o',
        'linestyle': '',
        # suptitle
        'suptitle_color': 'k',
        # title
        'title_color': 'k',
        # axis labels
        'xlabel': '', 'ylabel': '',
        'xlabel_color': 'k', 'ylabel_color': 'k',
        # ticks
        'labeltop': True,
        'labelright': True,
        'direction': 'inout',
        # legend
        'legend_loc': 1,
        'legend_size': 15,
        # grid
        'grid_axis': 'y',
        # common
        'set_axisbelow': True,
        'fontsize': 20, 'label': ''
    }

    @classmethod
    def wiggle(cls, ax, data, **kwargs):
        """ Make wiggle plot of signals array. Optionally overlap it with a curve.

        Parameters
        ----------
        ax : matplotlib axis
            Axis to plot images on.
        data : np.ndarray or list of np.ndarray
            If array, must be 2d.
            If list, must contain image and curve arrays.
            Curve, in turn must be either 1d array of heights or 2d array mask.
                If 1d heights, its shape must match correposnding image dimension.
                If 2d mask, its shape must match image shape.
                In both cases it is expected, that there must be `np.nan` where curve is not defined.
        kwargs :
            step : int, optional
                Step to take signals from the array with.
            width_multiplier : float, optional
                Scale factor for signals amplitudes.
            color : matplotlib color
                Wiggle lines color.
            fill_color : matplotlib color
                Wiggle fill color.
            xlim, ylims : tuples of int
                Define displayed data limits.

            params for overlaid curves drawn by `plt.plot`:
                - 'color', 'linestyle', 'marker', 'markersize'
                - params with 'curve_' prefix

        Notes
        -----
        See class docs for details on prefixes usage.
        See class and method defaults for arguments examples.
        """
        image, *curves = data

        offsets = np.arange(0, image.shape[0], kwargs['step'])
        y_range = np.arange(0, image.shape[1])

        x_range = [] # accumulate traces to draw curve above them if needed
        for offset in offsets:
            x = offset + kwargs['width_multiplier'] * image[offset] / np.std(image)
            params = filter_parameters(kwargs, ['color'], prefix='wiggle_')
            ax.plot(x, y_range, **params)

            fill_color = kwargs.get('fill_color') or params['color']
            ax.fill_betweenx(y_range, offset, x, where=(x > offset), color=fill_color)
            x_range.append(x)
        x_range = np.r_[x_range]

        if 'xlim' not in kwargs:
            kwargs['xlim'] = (x_range[0].min(), x_range[-1].max())
        if 'ylim' not in kwargs:
            kwargs['ylim'] = (y_range.max(), y_range.min())

        for curve_num, curve in enumerate(curves):
            keys = ['color', 'linestyle', 'marker', 'markersize']
            params = filter_parameters(kwargs, keys, prefix='curve_', index=curve_num)
            width = params.pop('width', 1)

            curve = curve[offsets]
            if curve.ndim == 1:
                curve_x = (~np.isnan(curve)).nonzero()[0]
                curve_y = curve[curve_x]
            # transform height-mask to heights if needed
            elif curve.ndim == 2:
                curve = (~np.isnan(curve)).nonzero()
                curve_x = curve[0][(width // 2)::width]
                curve_y = curve[1][(width // 2)::width]

            ax.plot(x_range[curve_x, curve_y], curve_y, **params)

        return kwargs


    HIST_DEFAULTS = {
        # hist
        'bins': 50,
        'color': ['firebrick', 'forestgreen', 'royalblue', 'sandybrown', 'darkorchid'],
        'alpha': 0.8,
        'facecolor': 'white',
        # suptitle
        'suptitle_color': 'k',
        'suptitle_y': 1.01,
        # title
        'title_color' : 'k',
        # axis labels
        'xlabel': '', 'ylabel': '',
        'xlabel_color' : 'k', 'ylabel_color' : 'k',
        # legend
        'legend_size': 10,
        'legend_label': None,
        'legend_loc': 0,
        # grid
        'grid': True,
        # common
        'set_axisbelow': True,
        'fontsize': 20
    }

    @classmethod
    def hist(cls, ax, data, **kwargs):
        """ Plot histograms on given axis.

        Parameters
        ----------
        ax : matplotlib axis
            Axis to plot images on.
        data : np.ndarray or list of np.ndarray
            Arrays to build histograms. Can be of any shape since they are flattened.
        kwargs :
            params for overlaid histograms drawn by `plt.hist`:
                - 'bins', 'color', 'alpha'
                - params with 'hist_' prefix

        Notes
        -----
        See class docs for details on prefixes usage.
        See class and method defaults for arguments examples.
        """
        for image_num, array in enumerate(data):
            array = array.flatten()
            params = filter_parameters(kwargs, ['bins', 'color', 'alpha'], prefix='hist_', index=image_num)
            ax.hist(array, **params)

        return kwargs


    CURVE_DEFAULTS = {
        # main
        'rolling_mean': None,
        'rolling_final': None,
        # curve
        'color': ['skyblue', 'sandybrown', 'lightcoral'],
        'facecolor': 'white',
        # title
        'title_color': 'k',
        # axis labels
        'xlabel': 'x', 'ylabel': 'y',
        'xlabel_color': 'k', 'ylabel_color': 'k',
        # legend
        'legend_loc': 0,
        'legend_size': 10,
        'legend_label': None,
        # common
        'fontsize': 20,
        'grid': True
    }

    @classmethod
    def curve(cls, ax, data, **kwargs):
        """ Plot curves on given axis.

        Parameters
        ----------
        ax : matplotlib axis
            Axis to plot images on.
        data : np.ndarray or list of np.ndarray
            Arrays to plot. Must be 1d.
        kwargs :
            rolling_mean : int or None
                If int, calculate and display rolling mean with window `rolling_mean` size.
            rolling_final : int or None
                If int, calculate an display mean over last `rolling_final` array elements.
            params for overlaid curves drawn by `plt.plot`:
                - 'color', 'linestyle', 'alpha'
                - params with 'curve_' prefix

        Notes
        -----
        See class docs for details on prefixes usage.
        See class and method defaults for arguments examples.
        """
        for image_num, array in enumerate(data):
            keys = ['color', 'linestyle', 'alpha']
            params = filter_parameters(kwargs, keys, prefix='curve_', index=image_num)
            ax.plot(array, **params)

            mean_color = cls.scale_lightness(params['color'], scale=.5)

            rolling_mean = kwargs.get('rolling_mean')
            if rolling_mean:
                averaged = array.copy()
                window = 10 if rolling_mean is True else rolling_mean
                averaged[(window // 2):(-window // 2 + 1)] = np.convolve(array, np.ones(window) / window, mode='valid')
                ax.plot(averaged, color=mean_color, linestyle='--')

            final_mean = kwargs.get('final_mean')
            if final_mean:
                window = 100 if final_mean is True else final_mean
                mean = np.mean(array[-window:])

                line_len = len(array) // 20
                curve_len = len(array)
                line_x = np.arange(line_len) + curve_len
                line_y = [mean] * line_len
                ax.plot(line_x, line_y, linestyle='--', linewidth=1.2, color=mean_color)

                fontsize = 10
                text_x = curve_len + line_len
                text_y = mean - fontsize / 300
                text = ax.text(text_x, text_y, f"{mean:.3f}", fontsize=fontsize)
                text.set_path_effects([patheffects.Stroke(linewidth=3, foreground='white'), patheffects.Normal()])

                kwargs['xlim'] = (0, text_x)

        return kwargs

    # Predefined colormaps

    METRIC_CDICT = {
        'red': [[0.0, None, 1.0], [0.33, 1.0, 1.0], [0.66, 1.0, 1.0], [1.0, 0.0, None]],
        'green': [[0.0, None, 0.0], [0.33, 0.0, 0.0], [0.66, 1.0, 1.0], [1.0, 0.5, None]],
        'blue': [[0.0, None, 0.0], [0.33, 0.0, 0.0], [0.66, 0.0, 0.0], [1.0, 0.0, None]]
    }
    METRIC_CMAP = LinearSegmentedColormap('Metric', METRIC_CDICT)
    METRIC_CMAP.set_bad(color='black')
    register_cmap(name='Metric', cmap=METRIC_CMAP)

    DEPTHS_CMAP = ListedColormap(get_cmap('viridis_r')(np.linspace(0.0, 0.5, 100)))
    register_cmap(name='Depths', cmap=DEPTHS_CMAP)

    SAMPLER_CMAP = ListedColormap([ColorConverter().to_rgb('blue'),
                                   ColorConverter().to_rgb('red'),
                                   ColorConverter().to_rgb('purple')])
    register_cmap(name='Sampler', cmap=SAMPLER_CMAP)

    # Supplementary methods

    @staticmethod
    def make_cmap(color, bad_color=None):
        """ Make listed colormap from 'white' and provided color. """
        try:
            cmap = copy(plt.get_cmap(color))
        except ValueError: # if not a valid cmap name, expect it to be a matplotlib color
            if isinstance(color, str):
                color = ColorConverter().to_rgb(color)
            cmap = ListedColormap([(1, 1, 1, 1), color])

        if bad_color is not None:
            cmap.set_bad(color=bad_color)
        return cmap

    @staticmethod
    def scale_lightness(color, scale):
        """ Make new color with modified lightness from existing. """
        if isinstance(color, str):
            color = ColorConverter.to_rgb(color)
        h, l, s = colorsys.rgb_to_hls(*color)
        return colorsys.hls_to_rgb(h, min(1, l * scale), s = s)

    @staticmethod
    def add_colorbar(ax_image, aspect=30, fraction=0.5, color='black', fake=False):
        """ Append colorbar to the image on the right. """
        divider = axes_grid1.make_axes_locatable(ax_image.axes)
        width = axes_grid1.axes_size.AxesY(ax_image.axes, aspect=1./aspect)
        pad = axes_grid1.axes_size.Fraction(fraction, width)
        cax = divider.append_axes("right", size=width, pad=pad)
        if fake:
            cax.set_axis_off()
        else:
            colorbar = ax_image.axes.figure.colorbar(ax_image, cax=cax)
            colorbar.ax.yaxis.set_tick_params(color=color)

    @staticmethod
    def add_legend(ax, color, label, size, loc):
        """ Add patches to legend. All invalid colors are filtered. """
        handles = getattr(ax.get_legend(), 'legendHandles', [])
        colors = [color for color in to_list(color) if is_color_like(color)]
        labels = to_list(label, dtype='object' if any(isinstance(item, list) for item in label) else None)
        new_patches = [Patch(color=color, label=label) for color, label in zip(colors, labels) if label]
        handles += new_patches
        if handles:
            ax.legend(handles=handles, loc=loc, prop={'size': size})



class PlotlyPlotter:
    """ Plotting backend for plotly. """

    DEPRECATION_MESSAGE = "Plotly backend is deprecated."

    @staticmethod
    def convert_kwargs(mode, kwargs):
        """ Update kwargs-dict to match plotly-conventions: update keys of the dict and
        values in some cases.
        """
        # make conversion-dict for kwargs-keys
        keys_converter = {
            'label': 'title', 't': 'title',
            'xlabel': 'xaxis', 'ylabel': 'yaxis',
            'vmin': 'zmin', 'vmax': 'zmax',
        }

        # make new dict updating keys and values
        converted = {}
        for key, value in kwargs.items():
            if key in keys_converter:
                new_key = keys_converter[key]
                if key == 'xlabel':
                    converted[new_key] = {'title_text': value,
                                          'automargin': True,
                                          'titlefont': {'size': kwargs.get('fontsize', 30)}}
                if key == 'ylabel':
                    converted[new_key] = {'title_text': value,
                                          'titlefont': {'size': kwargs.get('fontsize', 30)},
                                          'automargin': True,
                                          'autorange': 'reversed'}
                else:
                    converted[new_key] = value
            else:
                converted[key] = value
        return converted

    @staticmethod
    def channelize_image(image, total_channels, color=None, greyscale=False, opacity=None):
        """ Channelize an image. Can be used to make an opaque rgb or grayscale image.
        """
        # case of a partially channelized image
        if image.ndim == 3:
            if image.shape[-1] == total_channels:
                return image

            background = np.zeros((*image.shape[:-1], total_channels))
            background[:, :, :image.shape[-1]] = image

            if opacity is not None:
                background[:, :, -1] = opacity
            return background

        # case of non-channelized image
        if isinstance(color, str):
            color = ColorConverter().to_rgb(color)
        background = np.zeros((*image.shape, total_channels))
        for i, value in enumerate(color):
            background[:, :, i] = image * value

        # in case of greyscale make all 3 channels equal to supplied image
        if greyscale:
            for i in range(3):
                background[:, :, i] = image

        # add opacity if needed
        if opacity is not None:
            background[:, :, -1] = opacity * (image != 0).astype(int)

        return background

    @staticmethod
    def save_and_show(fig, show=True, savepath=None, **kwargs):
        """ Save and show plot if needed.
        """
        save_kwargs = kwargs.get('save', dict())

        # save if necessary and render
        if savepath is not None:
            fig.write_image(savepath, **save_kwargs)
        if show:
            fig.show()
        else:
            fig.close()

    @classmethod
    @deprecated(DEPRECATION_MESSAGE)
    def single(cls, image, **kwargs):
        """ Plot single image/heatmap using plotly.

        Parameters
        ----------
        image : np.ndarray
            2d-array for plotting.
        kwargs : dict
            max_size : int
                maximum size of a rendered image.
            title : str
                title of rendered image.
            zmin : float
                the lowest brightness-level to be rendered.
            zmax : float
                the highest brightness-level to be rendered.
            opacity : float
                transparency-level of the rendered image
            xaxis : dict
                controls the properties of xaxis-labels; uses plotly-format.
            yaxis : dict
                controls the properties of yaxis-labels; uses plotly-format.
            slice : tuple
                sequence of slice-objects for slicing the image to a lesser one.
            order_axes : tuple
                tuple of ints; defines the order of axes for transposition operation
                applied to the image.
            other
        """
        kwargs = cls.convert_kwargs('single', kwargs)
        # update defaults to make total dict of kwargs
        defaults = {'reversescale': True,
                    'colorscale': 'viridis',
                    'opacity' : 1.0,
                    'max_size' : 600,
                    'order_axes': (1, 0),
                    'slice': (slice(None, None), slice(None, None))}
        ax_params = {**defaults, **kwargs}

        # form different groups of kwargs
        render_kwargs = filter_parameters(ax_params, ['reversescale', 'colorscale', 'opacity', 'showscale'])
        label_kwargs = filter_parameters(ax_params, ['xaxis', 'yaxis', 'coloraxis_colorbar', 'title'])
        slc = ax_params['slice']

        # calculate canvas sizes
        width, height = image.shape[1], image.shape[0]
        coeff = ax_params['max_size'] / max(width, height)
        width = coeff * width
        height = coeff * height

        # plot the image and set titles
        plot_data = go.Heatmap(z=np.transpose(image, axes=ax_params['order_axes'])[slc], **render_kwargs)
        fig = go.Figure(data=plot_data)
        fig.update_layout(width=width, height=height, **label_kwargs)

        cls.save_and_show(fig, **ax_params)

    @classmethod
    @deprecated(DEPRECATION_MESSAGE)
    def overlap(cls, images, **kwargs):
        """ Plot several images on one canvas using plotly: render the first one in greyscale
        and the rest ones in opaque 'rgb' channels, one channel for each image.
        Supports up to four images in total.

        Parameters
        ----------
        images : list/tuple
            sequence of 2d-arrays for plotting. Can store up to four images.
        kwargs : dict
            max_size : int
                maximum size of a rendered image.
            title : str
                title of rendered image.
            opacity : float
                opacity of 'rgb' channels.
            xaxis : dict
                controls the properties of xaxis-labels; uses plotly-format.
            yaxis : dict
                controls the properties of yaxis-labels; uses plotly-format.
            slice : tuple
                sequence of slice-objects for slicing the image to a lesser one.
            order_axes : tuple
                tuple of ints; defines the order of axes for transposition operation
                applied to the image.
            other
        """
        kwargs = cls.convert_kwargs('overlap', kwargs)
        # update defaults to make total dict of kwargs
        defaults = {'coloraxis_colorbar': {'title': 'amplitude'},
                    'colors': ('red', 'green', 'blue'),
                    'opacity' : 1.0,
                    'title': 'Seismic inline',
                    'max_size' : 600,
                    'order_axes': (1, 0),
                    'slice': (slice(None, None), slice(None, None))}
        ax_params = {**defaults, **kwargs}

        # form different groups of kwargs
        render_kwargs = filter_parameters(ax_params, ['zmin', 'zmax'])
        label_kwargs = filter_parameters(ax_params, ['xaxis', 'yaxis', 'coloraxis_colorbar', 'title'])
        slc = ax_params['slice']

        # calculate canvas sizes
        width, height = images[0].shape[1], images[0].shape[0]
        coeff = ax_params['max_size'] / max(width, height)
        width = coeff * width
        height = coeff * height

        # manually combine first image in greyscale and the rest ones colored differently
        combined = cls.channelize_image(255 * np.transpose(images[0], axes=ax_params['order_axes']),
                                    total_channels=4, greyscale=True)
        for i, img in enumerate(images[1:]):
            color = ax_params['colors'][i]
            combined += cls.channelize_image(255 * np.transpose(img, axes=ax_params['order_axes']),
                                         total_channels=4, color=color, opacity=ax_params['opacity'])
        plot_data = go.Image(z=combined[slc], **render_kwargs) # plot manually combined image

        # plot the figure
        fig = go.Figure(data=plot_data)
        fig.update_layout(width=width, height=height, **label_kwargs)

        cls.save_and_show(fig, **ax_params)

    @classmethod
    @deprecated(DEPRECATION_MESSAGE)
    def rgb(cls, image, **kwargs):
        """ Plot one image in 'rgb' using plotly.

        Parameters
        ----------
        image : np.ndarray
            3d-array containing channeled rgb-image.
        kwargs : dict
            max_size : int
                maximum size of a rendered image.
            title : str
                title of the rendered image.
            xaxis : dict
                controls the properties of xaxis-labels; uses plotly-format.
            yaxis : dict
                controls the properties of yaxis-labels; uses plotly-format.
            slice : tuple
                sequence of slice-objects for slicing the image to a lesser one.
            order_axes : tuple
                tuple of ints; defines the order of axes for transposition operation
                applied to the image.
            other
        """
        kwargs = cls.convert_kwargs('rgb', kwargs)
        # update defaults to make total dict of kwargs
        defaults = {'coloraxis_colorbar': {'title': 'depth'},
                    'max_size' : 600,
                    'order_axes': (1, 0, 2),
                    'slice': (slice(None, None), slice(None, None))}
        ax_params = {**defaults, **kwargs}

        # form different groups of kwargs
        render_kwargs = filter_parameters(ax_params, [])
        label_kwargs = filter_parameters(ax_params, ['xaxis', 'yaxis', 'coloraxis_colorbar', 'title'])
        slc = ax_params['slice']

        # calculate canvas sizes
        width, height = image.shape[1], image.shape[0]
        coeff = ax_params['max_size'] / max(width, height)
        width = coeff * width
        height = coeff * height

        # plot the image and set titles
        plot_data = go.Image(z=np.transpose(image, axes=ax_params['order_axes'])[slc], **render_kwargs)
        fig = go.Figure(data=plot_data)
        fig.update_layout(width=width, height=height, **label_kwargs)

        cls.save_and_show(fig, **ax_params)

    @classmethod
    @deprecated(DEPRECATION_MESSAGE)
    def separate(cls, images, **kwargs):
        """ Plot several images on a row of canvases using plotly.
        TODO: add grid support.

        Parameters
        ----------
        images : list/tuple
            sequence of 2d-arrays for plotting.
        kwargs : dict
            max_size : int
                maximum size of a rendered image.
            title : str
                title of rendered image.
            xaxis : dict
                controls the properties of xaxis-labels; uses plotly-format.
            yaxis : dict
                controls the properties of yaxis-labels; uses plotly-format.
            slice : tuple
                sequence of slice-objects for slicing the image to a lesser one.
            order_axes : tuple
                tuple of ints; defines the order of axes for transposition operation
                applied to the image.
            other
        """
        kwargs = cls.convert_kwargs('separate', kwargs)
        # defaults
        defaults = {'max_size' : 600,
                    'order_axes': (1, 0),
                    'slice': (slice(None, None), slice(None, None))}
        grid = (1, len(images))
        ax_params = {**defaults, **kwargs}

        # form different groups of kwargs
        render_kwargs = filter_parameters(ax_params, [])
        label_kwargs = filter_parameters(ax_params, ['title'])
        xaxis_kwargs = filter_parameters(ax_params, ['xaxis'])
        yaxis_kwargs = filter_parameters(ax_params, ['yaxis'])
        slc = ax_params['slice']

        # make sure that the images are greyscale and put them each on separate canvas
        fig = make_subplots(rows=grid[0], cols=grid[1])
        for i in range(grid[1]):
            img = cls.channelize_image(255 * np.transpose(images[i], axes=ax_params['order_axes']),
                                   total_channels=4, greyscale=True, opacity=1)
            fig.add_trace(go.Image(z=img[slc], **render_kwargs), row=1, col=i + 1)
            fig.update_xaxes(row=1, col=i + 1, **xaxis_kwargs['xaxis'])
            fig.update_yaxes(row=1, col=i + 1, **yaxis_kwargs['yaxis'])
        fig.update_layout(**label_kwargs)

        cls.save_and_show(fig, **ax_params)

def show_3d(x, y, z, simplices, title, zoom_slice, colors=None, show_axes=True, aspect_ratio=(1, 1, 1),
            axis_labels=None, width=1200, height=1200, margin=(0, 0, 20), savepath=None,
            images=None, resize_factor=2, colorscale='Greys', **kwargs):
    """ Interactive 3D plot for some elements of cube.

    Parameters
    ----------
    x, y, z : numpy.ndarrays
        Triangle vertices.
    simplices : numpy.ndarray
        (N, 3) array where each row represent triangle. Elements of row are indices of points
        that are vertices of triangle.
    title : str
        Title of plot.
    zoom_slice : tuple of slices
        Crop from cube to show.
    colors : list or None
        List of colors for each simplex.
    show_axes : bool
        Whether to show axes and their labels.
    aspect_ratio : tuple of floats.
        Aspect ratio for each axis.
    axis_labels : tuple
        Titel for each axis.
    width, height : number
        Size of the image.
    margin : tuple of ints
        Added margin for each axis, by default, (0, 0, 20).
    savepath : str
        Path to save interactive html to.
    images : list of tuples
        Each tuple is triplet of image, location and axis to load slide from seismic cube.
    resize_factor : float
        Resize factor for seismic slides. Is needed to spedify loading and ploting of seismic slices.
    colorscale : str
        Colormap for seismic slides.
    kwargs : dict
        Other arguments of plot creation.
    """
    #pylint: disable=too-many-arguments
    # Arguments of graph creation
    kwargs = {
        'title': title,
        'colormap': [plt.get_cmap('Depths')(x) for x in np.linspace(0, 1, 10)],
        'edges_color': 'rgb(70, 40, 50)',
        'show_colorbar': False,
        'width': width,
        'height': height,
        'aspectratio': {'x': aspect_ratio[0], 'y': aspect_ratio[1], 'z': aspect_ratio[2]},
        **kwargs
    }
    if colors is not None:
        fig = ff.create_trisurf(x=x, y=y, z=z, color_func=colors, simplices=simplices, **kwargs)
    else:
        fig = ff.create_trisurf(x=x, y=y, z=z, simplices=simplices, **kwargs)
    if images is not None:
        for image, loc, axis in images:
            shape = image.shape
            image = cv2.resize(image, tuple(np.array(shape) // resize_factor))[::-1]
            grid = np.meshgrid(
                np.linspace(0, shape[0], image.shape[0]),
                np.linspace(0, shape[1], image.shape[1])
            )
            if axis == 0:
                x, y, z = loc * np.ones_like(image), grid[0].T + zoom_slice[1].start, grid[1].T + zoom_slice[2].start
            elif axis == 1:
                y, x, z = loc * np.ones_like(image), grid[0].T + zoom_slice[0].start, grid[1].T + zoom_slice[2].start
            else:
                z, x, y = loc * np.ones_like(image), grid[0].T + zoom_slice[0].start, grid[1].T + zoom_slice[1].start
            fig.add_surface(x=x, y=y, z=z, surfacecolor=np.flipud(image),
                            showscale=False, colorscale='Greys')
    # Update scene with title, labels and axes
    fig.update_layout(
        {
            'scene': {
                'xaxis': {
                    'title': axis_labels[0] if show_axes else '',
                    'showticklabels': show_axes,
                    'range': [zoom_slice[0].stop + margin[0], zoom_slice[0].start - margin[0]]
                },
                'yaxis': {
                    'title': axis_labels[1] if show_axes else '',
                    'showticklabels': show_axes,
                    'range': [zoom_slice[1].start + margin[1], zoom_slice[1].stop - margin[1]]
                },
                'zaxis': {
                    'title': axis_labels[2] if show_axes else '',
                    'showticklabels': show_axes,
                    'range': [zoom_slice[2].stop + margin[2], zoom_slice[2].start - margin[2]]
                },
                'camera_eye': {
                    "x": 1.25, "y": 1.5, "z": 1.5
                },
            }
        }
    )
    fig.show()

    if savepath:
        fig.write_html(savepath)<|MERGE_RESOLUTION|>--- conflicted
+++ resolved
@@ -222,13 +222,8 @@
         axes = all_params.pop('ax', axes)
 
         if axes is None:
-<<<<<<< HEAD
-            FIGURE_KEYS = ['figsize', 'facecolor', 'dpi', 'ncols', 'nrows']
+            FIGURE_KEYS = ['figsize', 'facecolor', 'dpi', 'ncols', 'nrows', 'constrained_layout']
             params = filter_parameters(all_params, FIGURE_KEYS, prefix='figure_')
-=======
-            FIGURE_KEYS = ['figsize', 'facecolor', 'dpi', 'ncols', 'nrows', 'constrained_layout']
-            params = filter_parameters(all_params, FIGURE_KEYS)
->>>>>>> 80887f81
             params['figsize'] = params.get('figsize', MODE_TO_FIGSIZE[mode])
             if ('ncols' not in params) and ('nrows' not in params):
                 params['ncols'] = n_subplots
@@ -411,17 +406,11 @@
                 Order of image axes.
             bad_values : list of numbers
                 Data values that should be displayed with 'bad_color'.
-<<<<<<< HEAD
-            transparize_masks : bool
-                Whether treat zeros in binary masks as bad values or not.
-                If True, makes zero values in binary masks transparent on display.
-=======
             transparize_masks : bool, optional
                 Whether treat zeros in binary masks as bad values or not.
                 If True, make zero values in all binary masks transparent on display.
                 If False, do not make zero values in any binary masks transparent on display.
                 If not provided, make zero values transparent in all masks that overlay an image.
->>>>>>> 80887f81
             params for images drawn by `plt.imshow`:
                 - 'cmap', 'vmin', 'vmax', 'interpolation', 'alpha', 'extent'
                 - params with 'imshow_' prefix
@@ -432,15 +421,6 @@
         See class and method defaults for arguments examples.
         """
         for image_num, image in enumerate(data):
-<<<<<<< HEAD
-            image = np.transpose(image, axes=kwargs['order_axes'][:image.ndim]).astype(float)
-
-            # fill some values with nans to display them with `bad_color`
-            bad_values = kwargs.get('bad_values', [])
-            if kwargs['transparize_masks']:
-                unique_values = np.unique(image)
-                if len(unique_values) == 2 and all(unique_values == (0, 1)):
-=======
             image = np.transpose(image, axes=kwargs['order_axes'][:image.ndim]).astype(np.float32)
 
             # fill some values with nans to display them with `bad_color`
@@ -449,7 +429,6 @@
                 unique_values = tuple(np.unique(image))
                 if unique_values == (0,) or unique_values == (0, 1): # pylint: disable=consider-using-in
                     kwargs['vmin'] = params.get('vmin', 0)
->>>>>>> 80887f81
                     bad_values = [0]
             for bad_value in bad_values:
                 image[image == bad_value] = np.nan
