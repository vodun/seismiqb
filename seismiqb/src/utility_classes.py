--- conflicted
+++ resolved
@@ -438,15 +438,10 @@
 
         elif self.type == 'numpy':
             self.counts[self.counts == 0] = 1
-<<<<<<< HEAD
-            if 'float' in self.dtype.__name__:
-                self.data[:] /= self.counts
-=======
             if np.issubdtype(self.dtype, np.floating):
                 self.data /= self.counts
->>>>>>> ba229d2b
             else:
-                self.data[:] //= self.counts
+                self.data //= self.counts
 
         # Cleanup
         self.remove_placeholder('counts')
