""" Helper classes. """
from time import perf_counter
from collections import OrderedDict, defaultdict
from threading import RLock
from functools import wraps
from hashlib import blake2b
from copy import copy

import numpy as np
try:
    import cupy as cp
    CUPY_AVAILABLE = True
except ImportError:
    cp = np
    CUPY_AVAILABLE = False
from numba import njit

from ..batchflow import Sampler



class Accumulator:
    """ Class to accumulate statistics over streamed matrices.
    An example of usage:
        one can either store matrices and take a mean along desired axis at the end of their generation,
        or sequentially update the `mean` matrix with the new data by using this class.
    Note the latter approach is inherintly slower, but requires O(N) times less memory,
    where N is the number of accumulated matrices.

    This class is intended to be used in the following manner:
        - initialize the instance with desired aggregation
        - iteratively call `update` method with new matrices
        - to get the aggregated result, use `get` method

    NaNs are ignored in all computations.
    This class works with both CPU (`numpy`) and GPU (`cupy`) arrays and automatically detects current device.

    Parameters
    ----------
    agg : str
        Which type of aggregation to use. Currently, following modes are implemented:
            - 'mean' works by storing matrix of sums and non-nan counts.
            To get the mean result, the sum is divided by the counts
            - 'std' works by keeping track of sum of the matrices, sum of squared matrices,
            and non-nan counts. To get the result, we subtract squared mean from mean of squared values
            - 'min', 'max' works by iteratively updating the matrix of minima/maxima values
            - 'argmin', 'argmax' iteratively updates index of the minima/maxima values in the passed matrices
            - 'stack' just stores the matrices and concatenates them along (new) last axis
            - 'mode' stores supplied matrices and computes mode along the last axis during the `get` call
    amortize : bool
        If True, then supplied matrices are stacked into ndarray, and then aggregation is applied.
        If False, then accumulation logic is applied.
        Allows for trade-off between memory usage and speed: `amortize=False` is faster,
        but takes more memory resources.
    total : int or None
        If integer, then total number of matrices to be aggregated.
        Used to reduce the memory footprint if `amortize` is set to False.
    axis : int
        Axis to stack matrices on and to apply aggregation funcitons.
    """
    #pylint: disable=attribute-defined-outside-init
    def __init__(self, agg='mean', amortize=False, total=None, axis=0):
        self.agg = agg
        self.amortize = amortize
        self.total = total
        self.axis = axis

        self.initialized = False


    def init(self, matrix):
        """ Initialize all the containers on first `update`. """
        # No amortization: collect all the matrices and apply reduce afterwards
        self.module = cp.get_array_module(matrix) if CUPY_AVAILABLE else np
        self.n = 1

        if self.amortize is False or self.agg in ['stack', 'mode']:
            if self.total:
                self.values = self.module.empty((self.total, *matrix.shape))
                self.values[0, ...] = matrix
            else:
                self.values = [matrix]

            self.initialized = True
            return

        # Amortization: init all the containers
        if self.agg in ['mean', 'nanmean']:
            # Sum of values and counts of non-nan
            self.value = matrix
            self.counts = (~self.module.isnan(matrix)).astype(self.module.int32)

        elif self.agg in ['min', 'nanmin', 'max', 'nanmax']:
            self.value = matrix

        elif self.agg in ['std', 'nanstd']:
            # Same as means, but need to keep track of mean of squares and squared mean
            self.means = matrix
            self.squared_means = matrix ** 2
            self.counts = (~self.module.isnan(matrix)).astype(self.module.int32)

        elif self.agg in ['argmin', 'argmax', 'nanargmin', 'nanargmax']:
            # Keep the current maximum/minimum and update indices matrix, if needed
            self.value = matrix
            self.indices = self.module.zeros_like(matrix)

        self.initialized = True
        return


    def update(self, matrix):
        """ Update containers with new matrix. """
        if not self.initialized:
            self.init(matrix.copy())
            return

        # No amortization: just store everything
        if self.amortize is False or self.agg in ['stack', 'mode']:
            if self.total:
                self.values[self.n, ...] = matrix
            else:
                self.values.append(matrix)

            self.n += 1
            return

        # Amortization: update underlying containers
        slc = ~self.module.isnan(matrix)

        if self.agg in ['min', 'nanmin']:
            self.value[slc] = self.module.fmin(self.value[slc], matrix[slc])

        elif self.agg in ['max', 'nanmax']:
            self.value[slc] = self.module.fmax(self.value[slc], matrix[slc])

        elif self.agg in ['mean', 'nanmean']:
            mask = np.logical_and(slc, self.module.isnan(self.value))
            self.value[mask] = 0.0
            self.value[slc] += matrix[slc]
            self.counts[slc] += 1

        elif self.agg in ['std', 'nanstd']:
            mask = np.logical_and(slc, self.module.isnan(self.means))
            self.means[mask] = 0.0
            self.squared_means[mask] = 0.0
            self.means[slc] += matrix[slc]
            self.squared_means[slc] += matrix[slc] ** 2
            self.counts[slc] += 1

        elif self.agg in ['argmin', 'nanargmin']:
            mask = self.module.logical_and(slc, self.module.isnan(self.value))
            self.value[mask] = matrix[mask]
            self.indices[mask] = self.n

            slc_ = matrix < self.value
            self.value[slc_] = matrix[slc_]
            self.indices[slc_] = self.n

        elif self.agg in ['argmax', 'nanargmax']:
            mask = self.module.logical_and(slc, self.module.isnan(self.value))
            self.value[mask] = matrix[mask]
            self.indices[mask] = self.n

            slc_ = matrix > self.value
            self.value[slc_] = matrix[slc_]
            self.indices[slc_] = self.n

        self.n += 1
        return

    def get(self, final=False):
        """ Use stored matrices to get the aggregated result. """
        # No amortization: apply function along the axis to the stacked array
        if self.amortize is False or self.agg in ['stack', 'mode']:
            if self.total:
                stacked = self.values
            else:
                stacked = self.module.stack(self.values, axis=self.axis)

            if final:
                self.values = None

            if self.agg in ['stack']:
                value = stacked

            elif self.agg in ['mode']:
                uniques = self.module.unique(stacked)

                accumulator = Accumulator('argmax')
                for item in uniques[~self.module.isnan(uniques)]:
                    counts = (stacked == item).sum(axis=self.axis)
                    accumulator.update(counts)
                indices = accumulator.get(final=True)
                value = uniques[indices]
                value[self.module.isnan(self.module.max(stacked, axis=self.axis))] = self.module.nan

            else:
                value = getattr(self.module, self.agg)(stacked, axis=self.axis)

            return value

        # Amortization: compute desired aggregation
        if self.agg in ['min', 'nanmin', 'max', 'nanmax']:
            value = self.value

        elif self.agg in ['mean', 'nanmean']:
            slc = self.counts > 0
            value = self.value if final else self.value.copy()
            value[slc] /= self.counts[slc]

        elif self.agg in ['std', 'nanstd']:
            slc = self.counts > 0
            means = self.means if final else self.means.copy()
            means[slc] /= self.counts[slc]

            squared_means = self.squared_means if final else self.squared_means.copy()
            squared_means[slc] /= self.counts[slc]
            value = self.module.sqrt(squared_means - means ** 2)

        elif self.agg in ['argmin', 'argmax', 'nanargmin', 'nanargmax']:
            value = self.indices

        return value



class HorizonSampler(Sampler):
    """ Compact version of histogram-based sampler for 3D points structure. """
    def __init__(self, histogram, seed=None, **kwargs):
        super().__init__(histogram, seed, **kwargs)
        # Bins and their probabilities: keep only non-zero ones
        bins = histogram[0]
        probs = (bins / np.sum(bins)).reshape(-1)
        self.nonzero_probs_idx = np.asarray(probs != 0.0).nonzero()[0]
        self.nonzero_probs = probs[self.nonzero_probs_idx]

        # Edges of bins: keep lengths and diffs between successive edges
        self.edges = histogram[1]
        self.lens_edges = np.array([len(edge) - 1 for edge in self.edges])
        self.divisors = [np.array(self.lens_edges[i+1:]).astype(np.int64)
                         for i, _ in enumerate(self.edges)]
        self.shifts_edges = [np.diff(edge)[0] for edge in self.edges]

        # Uniform sampler
        self.state = np.random.RandomState(seed=seed)
        self.state_sampler = self.state.uniform

    def sample(self, size):
        """ Generate random sample from histogram distribution. """
        # Choose bin indices
        indices = np.random.choice(self.nonzero_probs_idx, p=self.nonzero_probs, size=size)

        # Convert bin indices to its starting coordinates
        low = generate_points(self.edges, divisors=self.divisors, lengths=self.lens_edges, indices=indices)
        high = low + self.shifts_edges
        return self.state_sampler(low=low, high=high)

@njit
def generate_points(edges, divisors, lengths, indices):
    """ Accelerate sampling method of `HorizonSampler`. """
    low = np.zeros((len(indices), len(lengths)))

    for i, idx in enumerate(indices):
        for j, (edge, divisors_, length) in enumerate(zip(edges, divisors, lengths)):
            idx_copy = idx
            for divisor in divisors_:
                idx_copy //= divisor
            low[i, j] = edge[idx_copy % length]
    return low



class IndexedDict(OrderedDict):
    """ Allows to use both indices and keys to subscript. """
    def __getitem__(self, key):
        if isinstance(key, int):
            key = list(self.keys())[key]
        return super().__getitem__(key)

    def __setitem__(self, key, value):
        if isinstance(key, int):
            key = list(self.keys())[key]
        super().__setitem__(key, value)


class lru_cache:
    """ Thread-safe least recent used cache. Must be applied to class methods.
    Adds the `use_cache` argument to the decorated method to control whether the caching logic is applied.
    Stored values are individual for each instance of the class.

    Parameters
    ----------
    maxsize : int
        Maximum amount of stored values.
    attributes: None, str or sequence of str
        Attributes to get from object and use as additions to key.
    apply_by_default : bool
        Whether the cache logic is on by default.

    Examples
    --------
    Store loaded slides::

    @lru_cache(maxsize=128)
    def load_slide(cube_name, slide_no):
        pass

    Notes
    -----
    All arguments to the decorated method must be hashable.
    """
    #pylint: disable=invalid-name, attribute-defined-outside-init
    def __init__(self, maxsize=None, attributes=None, apply_by_default=True, copy_on_return=False):
        self.maxsize = maxsize
        self.apply_by_default = apply_by_default
        self.copy_on_return = copy_on_return

        # Make `attributes` always a list
        if isinstance(attributes, str):
            self.attributes = [attributes]
        elif isinstance(attributes, (tuple, list)):
            self.attributes = attributes
        else:
            self.attributes = False

        self.default = Singleton
        self.lock = RLock()
        self.reset()

    def reset(self, instance=None):
        """ Clear cache and stats. """
        if instance is None:
            self.cache = defaultdict(OrderedDict)
            self.is_full = defaultdict(lambda: False)
            self.stats = defaultdict(lambda: {'hit': 0, 'miss': 0})
        else:
            self.cache[instance] = OrderedDict()
            self.is_full[instance] = False
            self.stats[instance] = {'hit': 0, 'miss': 0}

    def make_key(self, instance, args, kwargs):
        """ Create a key from a combination of instance reference, method args, and instance attributes. """
        key = [instance] + list(args)
        if kwargs:
            for k, v in sorted(kwargs.items()):
                key.append((k, v))

        if self.attributes:
            for attr in self.attributes:
                attr_hash = stable_hash(getattr(instance, attr))
                key.append(attr_hash)
        return flatten_nested(key)


    def __call__(self, func):
        """ Add the cache to the function. """
        @wraps(func)
        def wrapper(instance, *args, **kwargs):
            # Parse the `use_cache`
            if 'use_cache' in kwargs:
                use_cache = kwargs.pop('use_cache')
            else:
                use_cache = self.apply_by_default

            # Skip the caching logic and evaluate function directly
            if not use_cache:
                result = func(instance, *args, **kwargs)
                return result

            key = self.make_key(instance, args, kwargs)

            # If result is already in cache, just retrieve it and update its timings
            with self.lock:
                result = self.cache[instance].get(key, self.default)
                if result is not self.default:
                    del self.cache[instance][key]
                    self.cache[instance][key] = result
                    self.stats[instance]['hit'] += 1
                    return copy(result) if self.copy_on_return else result

            # The result was not found in cache: evaluate function
            result = func(instance, *args, **kwargs)

            # Add the result to cache
            with self.lock:
                self.stats[instance]['miss'] += 1
                if key in self.cache[instance]:
                    pass
                elif self.is_full[instance]:
                    self.cache[instance].popitem(last=False)
                    self.cache[instance][key] = result
                else:
                    self.cache[instance][key] = result
                    self.is_full[instance] = (len(self.cache[instance]) >= self.maxsize)
            return copy(result) if self.copy_on_return else result

        wrapper.__name__ = func.__name__
        wrapper.cache = lambda: self.cache
        wrapper.stats = lambda: self.stats
        wrapper.reset = self.reset
        wrapper.reset_instance = lambda instance: self.reset(instance=instance)
        return wrapper


class SingletonClass:
    """ There must be only one! """
Singleton = SingletonClass()

def stable_hash(key):
    """ Hash that stays the same between different runs of Python interpreter. """
    if not isinstance(key, (str, bytes)):
        key = ''.join(sorted(str(key)))
    if not isinstance(key, bytes):
        key = key.encode('ascii')
    return str(blake2b(key).hexdigest())

def flatten_nested(iterable):
    """ Recursively flatten nested structure of tuples, list and dicts. """
    result = []
    if isinstance(iterable, (tuple, list)):
        for item in iterable:
            result.extend(flatten_nested(item))
    elif isinstance(iterable, dict):
        for key, value in sorted(iterable.items()):
            result.extend((*flatten_nested(key), *flatten_nested(value)))
    else:
        return (iterable,)
    return tuple(result)



class timer:
    """ Context manager for timing the code. """
    def __init__(self, string=''):
        self.string = string
        self.start_time = None

    def __enter__(self):
        self.start_time = perf_counter()
        return self

    def __exit__(self, exc_type, exc_value, exc_tb):
        print(f'{self.string} evaluated in {(perf_counter() - self.start_time):4.4f} seconds')



class SafeIO:
    """ Opens the file handler with desired `open` function, closes it at destruction.
    Can log open and close actions to the `log_file`.
    getattr, getitem and `in` operator are directed to the `handler`.
    """
    def __init__(self, path, opener=open, log_file=None, **kwargs):
        self.path = path
        self.log_file = log_file
        self.handler = opener(path, **kwargs)

        if self.log_file:
            self._info(self.log_file, f'Opened {self.path}')

    def _info(self, log_file, msg):
        with open(log_file, 'a') as f:
            f.write('\n' + msg)

    def __getattr__(self, key):
        return getattr(self.handler, key)

    def __getitem__(self, key):
        return self.handler[key]

    def __contains__(self, key):
        return key in self.handler

    def __del__(self):
        self.handler.close()

        if self.log_file:
            self._info(self.log_file, f'Closed {self.path}')

<<<<<<< HEAD
class AttachStr:
    """ Converts array to `object` dtype and prepends/appends str column. Picklable, unlike inline lambda function. """
    def __init__(self, string, mode='prepend'):
        self.string = string
        self.mode = mode

    def __call__(self, points):
        points = points.astype(np.object)
        str_col = np.full((len(points), 1), self.string)
        if self.mode == 'prepend':
            result = [str_col, points]
        elif self.mode == 'append':
            result = [points, str_col]
        return np.concatenate(result, axis=1)
=======
class BaseAggregationContainer:
    """ Container for on-line aggregation of crops """

    def __init__(self, shape=None, grid_range=None):
        """ initialize inner storages

        Parameters
        ----------
        shape : tuple or None
            shape of the processed cube - if it is fully covered
        grid_range: list of tuples
            ilines, xlines, heights as in `~.SeismcCubeset.grid_info['range']`
        """

        if shape is not None:
            self.shape = np.asarray(shape, dtype=np.int16)
            self.origin = np.zeros_like(self.shape)
        elif grid_range is not None:
            grid_range = np.asarray(grid_range, dtype=np.int16)
            self.origin = grid_range[:, 0]
            self.shape = grid_range[:, 1] - self.origin
        else:
            raise ValueError('Either shape, or grid_range should be provided')

        self.res = None
        self.valid = True

    def put(self, crop, location):
        """ add crop for aggregation

        Parameters
        ----------
        crop : np.ndarray
            single crop
        location : tuple of slices
            coordinates of crop
        """
        if self.res is not None:
            raise RuntimeError('Aggregated data has been already computed!')

        if not self.valid:
            raise RuntimeError('All data in the container has already been cleared!')

        for crop_x, slc in zip(crop.shape, location):
            if slc.step and slc.step != 1:
                raise ValueError(f"Invalid step in location {location}")

            beg, end, _ = slc.indices(slc.stop)
            if crop_x < end - beg:
                raise ValueError(f"Inconsistent crop_shape {crop.shape} and location {location}")

        loc = tuple(slice(max(0, slc.start - x0), min(xlen, slc.stop - x0))
               for x0, slc, xlen in zip(self.origin, location, self.shape))
        loc_crop = tuple(slice(max(0, x0 - slc.start), min(xlen + x0 - slc.start , slc.stop - slc.start))
                    for x0, slc, xlen in zip(self.origin, location, self.shape))

        self._put(crop[loc_crop], loc)

    def _put(self, crop, location):
        raise NotImplementedError

    def aggregate(self):
        """ Computes and returns aggregated cube.
        Data updates are not possible after calling `aggregate` """

        if not self.valid:
            raise RuntimeError('All data in the container has already been cleared!')

        if self.res is None:
            self.res = self._aggregate()
            self._clear()
        return self.res

    def _aggregate(self):
        raise NotImplementedError

    def clear(self):
        """ Clears all data """
        self.valid = False
        if self.res is not None:
            self.res = None
        self._clear()

    def _clear(self):
        """ clear data for aggregation process """
        raise NotImplementedError


class AvgContainer(BaseAggregationContainer):
    """ Average aggregation of crops """

    def __init__(self, shape=None, grid_range=None, dtype=np.float32):
        super().__init__(shape, grid_range)
        self.data = np.zeros(self.shape, dtype=dtype)
        self.counts = np.zeros(self.shape, dtype=np.int8)

    def _put(self, crop, location):
        self.data[location] += crop
        self.counts[location] += 1

    def _aggregate(self):
        self.counts[self.counts == 0] = 1
        self.data /= self.counts
        return self.data

    def _clear(self):
        self.counts = None
        self.data = None


class MaxContainer(BaseAggregationContainer):
    """ Maximum aggregation of crops """

    def __init__(self, shape=None, grid_range=None, fill_value=-np.inf, dtype=np.float32):
        super().__init__(shape, grid_range)
        self.data = np.full(self.shape, fill_value, dtype=dtype)

    def _put(self, crop, location):
        self.data[location] = np.maximum(self.data[location], crop)

    def _aggregate(self):
        return self.data

    def _clear(self):
        self.data = None
>>>>>>> 8b811879
<|MERGE_RESOLUTION|>--- conflicted
+++ resolved
@@ -476,7 +476,8 @@
         if self.log_file:
             self._info(self.log_file, f'Closed {self.path}')
 
-<<<<<<< HEAD
+
+
 class AttachStr:
     """ Converts array to `object` dtype and prepends/appends str column. Picklable, unlike inline lambda function. """
     def __init__(self, string, mode='prepend'):
@@ -491,7 +492,9 @@
         elif self.mode == 'append':
             result = [points, str_col]
         return np.concatenate(result, axis=1)
-=======
+
+
+
 class BaseAggregationContainer:
     """ Container for on-line aggregation of crops """
 
@@ -616,5 +619,4 @@
         return self.data
 
     def _clear(self):
-        self.data = None
->>>>>>> 8b811879
+        self.data = None