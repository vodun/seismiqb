""" Contains metrics for various labels (horizons, facies, etc) and cubes. """
#pylint: disable=too-many-lines, not-an-iterable
from copy import copy
from textwrap import dedent
from tqdm.auto import tqdm

import numpy as np
from numba import njit, prange
import matplotlib.colors as mcolors

import cv2
from scipy.signal import hilbert, medfilt

from ..batchflow.models.metrics import Metrics

from .horizon import Horizon
from .utils import mode, compute_running_mean
from .plotters import plot_image



CDICT = {
    'red': [
        [0.0, None, 1.0],
        [0.33, 1.0, 1.0],
        [0.66, 1.0, 1.0],
        [1.0, 0.0, None]
    ],
    'green': [
        [0.0, None, 0.0],
        [0.33, 0.0, 0.0],
        [0.66, 1.0, 1.0],
        [1.0, 0.5019607843137255, None]
    ],
    'blue': [
        [0.0, None, 0.0],
        [0.33, 0.0, 0.0],
        [0.66, 0.0, 0.0],
        [1.0, 0.0, None]
    ]
}
METRIC_CMAP = mcolors.LinearSegmentedColormap('CustomMap', CDICT)




class BaseSeismicMetric(Metrics):
    """ Base class for seismic metrics.
    Child classes have to implement access to `data`, `probs`, `spatial` and `cube_name` attributes.
    """
    LOCAL_DEFAULTS = {
        'kernel_size': 3,
        'reduce_func': 'nanmean',
        'agg': None,
    }

    SUPPORT_DEFAULTS = {
        'supports': 20,
        'agg': 'mean',
    }

    SMOOTHING_DEFAULTS = {
        'kernel_size': 21,
        'sigma': 10.0,
    }

    EPS = 0.00001

    def evaluate(self, metric, agg=None, plot=False, show_plot=True, savepath=None, backend='matplotlib', **kwargs):
        """ Calculate desired metric, apply aggregation, then plot resulting metric-map.
        To plot the results, set `plot` argument to True.

        Parameters
        ----------
        metric : str or sequence of str
            Name of metric to evaluate.
        agg : int, str or callable
            Function to transform metric from ndarray of (n_ilines, n_xlines, N) shape to (n_ilines, n_xlines) shape.
            If callable, then directly applied to the output of metric computation function.
            If str, then must be a function from `numpy` module. Applied along the last axis only.
            If int, then index of slice along the last axis to return.
        plot, show_plot, savepath, backend, plot_kwargs
            Parameters that are passed directly to plotting function, see :func:`.plot_image`.
        kwargs : dict
            Metric-specific parameters.
        """
        if agg is None:
            if 'support' in metric:
                agg = 'nanmean'

        # Get metric, then aggregate
        metric_fn = getattr(self, metric)
        metric_val, plot_dict = metric_fn(**kwargs)
        metric_val = self._aggregate(metric_val, agg)

        # Get plot parameters
        if plot:
            spatial = plot_dict.pop('spatial', True)
            ignore_value = plot_dict.pop('ignore_value', None)

            # np.nan allows to ignore values
            if ignore_value is not None:
                copy_metric = np.copy(metric_val)
                copy_metric[copy_metric == ignore_value] = np.nan
            else:
                copy_metric = metric_val

        # Actual plot
            if spatial:
                plot_image(copy_metric, savepath=savepath, show=show_plot, backend=backend, **plot_dict)
            else:
                pass
        return metric_val

    def _aggregate(self, metric, agg=None):
        if agg is not None:
            if callable(agg):
                metric = agg(metric)
            elif isinstance(agg, str):
                if agg == 'mode':
                    metric = mode(metric)
                else:
                    metric = getattr(np, agg)(metric, axis=-1)
            elif isinstance(agg, (int, slice)):
                metric = metric[..., agg]
        return metric


    def local_corrs(self, kernel_size=3, reduce_func='nanmean', **kwargs):
        """ Compute correlation between each column in data and nearest traces.

        Parameters
        ----------
        kernel_size : int
            Size of window to reduce values in.
        reduce_func : str or callable
            Function to reduce values in window with, e.g. `mean` or `nanmax`.

        Returns
        -------
        array-like
            Matrix of (n_ilines, n_xlines) shape with computed metric for each point.
        """
        metric, title = compute_local_corrs(data=self.data, bad_traces=self.bad_traces,
                                            kernel_size=kernel_size, reduce_func=reduce_func, **kwargs)
        plot_dict = {
            'spatial': self.spatial,
            'title': f'{title} for {self.name} on cube {self.cube_name}, k={kernel_size}, reduce={reduce_func}',
            'cmap': METRIC_CMAP,
            'zmin': -1, 'zmax': 1,
            'ignore_value': 0.0,
            'xlabel': 'ilines', 'ylabel': 'xlines',
            'fill_color': 'black',
            **kwargs
        }
        return metric, plot_dict

    def support_corrs(self, supports=10, safe_strip=0, line_no=None, **kwargs):
        """ Compute correlations between each trace and support traces.

        Parameters
        ----------
        supports : int, sequence, ndarray or str
            Defines mode of generating support traces.
            If int, then that number of random non-zero traces positions are generated.
            If sequence or ndarray, then must be of shape (N, 2) and is used as positions of support traces.
            If str, then must define either `iline` or `xline` mode. In each respective one, iline/xline given by
            `line_no` argument is used to generate supports.
        safe_strip : int
            Used only for `int` mode of `supports` parameter and defines minimum distance
            from borders for sampled points.
        line_no : int
            Used only for `str` mode of `supports` parameter to define exact iline/xline to use.

        Returns
        -------
        array-like
            Matrix of either (n_ilines, n_xlines, n_supports) or (n_ilines, n_xlines) shape with
            computed metric for each point.
        """
        metric, title = compute_support_corrs(data=self.data, supports=supports, bad_traces=self.bad_traces,
                                              safe_strip=safe_strip, line_no=line_no, **kwargs)
        plot_dict = {
            'spatial': self.spatial,
            'title': f'{title} for {self.name} on cube {self.cube_name}',
            'cmap': METRIC_CMAP,
            'zmin': -1.0, 'zmax': 1.0,
            'ignore_value': 0.0,
            'xlabel': 'ilines', 'ylabel': 'xlines',
            'fill_color': 'black',
            **kwargs
        }
        return metric, plot_dict


    def local_crosscorrs(self, kernel_size=3, reduce_func='nanmean', **kwargs):
        """ Compute cross-correlation between each column in data and nearest traces. """
        metric, title = compute_local_crosscorrs(data=self.data, bad_traces=self.bad_traces,
                                                 kernel_size=kernel_size, reduce_func=reduce_func, **kwargs)
        plot_dict = {
            'spatial': self.spatial,
            'title': f'{title} for {self.name} on cube {self.cube_name}, k={kernel_size}, reduce={reduce_func}',
            'cmap': 'seismic_r',
            'zmin': None, 'zmax': None,
            'ignore_value': np.nan,
            'xlabel': 'ilines', 'ylabel': 'xlines',
            'fill_color': 'black',
            **kwargs
        }
        return metric, plot_dict

    def support_crosscorrs(self, supports=10, safe_strip=0, **kwargs):
        """ Compute cross-correlation between each trace and support traces. """
        metric, title = compute_support_crosscorrs(data=self.data, supports=supports, bad_traces=self.bad_traces,
                                                   safe_strip=safe_strip, **kwargs)
        plot_dict = {
            'spatial': self.spatial,
            'title': f'{title} for {self.name} on cube {self.cube_name}',
            'cmap': 'seismic_r',
            'zmin': None, 'zmax': None,
            'ignore_value': np.nan,
            'xlabel': 'ilines', 'ylabel': 'xlines',
            'fill_color': 'black',
            **kwargs
        }
        return metric, plot_dict


    def local_btch(self, kernel_size=3, reduce_func='nanmean', **kwargs):
        """ Compute Bhattacharyya distance between each column in data and nearest traces. """
        metric, title = compute_local_btch(data=self.probs, bad_traces=self.bad_traces,
                                           kernel_size=kernel_size, reduce_func=reduce_func, **kwargs)
        plot_dict = {
            'spatial': self.spatial,
            'title': f'{title} for {self.name} on cube {self.cube_name}, k={kernel_size}, reduce={reduce_func}',
            'cmap': METRIC_CMAP,
            'zmin': 0.0, 'zmax': 1.0,
            'ignore_value': np.nan,
            'xlabel': 'ilines', 'ylabel': 'xlines',
            'fill_color': 'black',
            **kwargs
        }
        return metric, plot_dict

    def support_btch(self, supports=10, safe_strip=0, **kwargs):
        """ Compute Bhattacharyya distance between each trace and support traces. """
        metric, title = compute_support_btch(data=self.probs, supports=supports, bad_traces=self.bad_traces,
                                             safe_strip=safe_strip, **kwargs)
        plot_dict = {
            'spatial': self.spatial,
            'title': f'{title} for {self.name} on cube {self.cube_name}',
            'cmap': METRIC_CMAP,
            'zmin': 0.0, 'zmax': 1.0,
            'ignore_value': np.nan,
            'xlabel': 'ilines', 'ylabel': 'xlines',
            'fill_color': 'black',
            **kwargs
        }
        return metric, plot_dict

    # Aliases for Bhattacharyya distance
    local_bt = local_btch
    support_bt = support_btch


    def local_kl(self, kernel_size=3, reduce_func='nanmean', **kwargs):
        """ Compute Kullback-Leibler divergence between each column in data and nearest traces. """
        metric, title = compute_local_kl(data=self.probs, bad_traces=self.bad_traces,
                                         kernel_size=kernel_size, reduce_func=reduce_func, **kwargs)
        plot_dict = {
            'spatial': self.spatial,
            'title': f'{title} for {self.name} on cube {self.cube_name}, k={kernel_size}, reduce={reduce_func}',
            'cmap': METRIC_CMAP,
            'zmin': None, 'zmax': None,
            'ignore_value': np.nan,
            'xlabel': 'ilines', 'ylabel': 'xlines',
            'fill_color': 'black',
            **kwargs
        }
        return metric, plot_dict

    def support_kl(self, supports=10, safe_strip=0, **kwargs):
        """ Compute Kullback-Leibler divergence between each trace and support traces. """
        metric, title = compute_support_kl(data=self.probs, supports=supports, bad_traces=self.bad_traces,
                                           safe_strip=safe_strip, **kwargs)
        plot_dict = {
            'spatial': self.spatial,
            'title': f'{title} for {self.name} on cube {self.cube_name}',
            'cmap': METRIC_CMAP,
            'zmin': None, 'zmax': None,
            'ignore_value': np.nan,
            'xlabel': 'ilines', 'ylabel': 'xlines',
            'fill_color': 'black',
            **kwargs
        }
        return metric, plot_dict


    def local_js(self, kernel_size=3, reduce_func='nanmean', **kwargs):
        """ Compute Jensen-Shannon distance between each column in data and nearest traces.
        Janson-Shannon distance is a symmetrized version of Kullback-Leibler divergence.
        """
        metric, title = compute_local_js(data=self.probs, bad_traces=self.bad_traces,
                                         kernel_size=kernel_size, reduce_func=reduce_func, **kwargs)
        plot_dict = {
            'spatial': self.spatial,
            'title': f'{title} for {self.name} on cube {self.cube_name}, k={kernel_size}, reduce={reduce_func}',
            'cmap': METRIC_CMAP,
            'zmin': None, 'zmax': None,
            'ignore_value': np.nan,
            'xlabel': 'ilines', 'ylabel': 'xlines',
            'fill_color': 'black',
            **kwargs
        }
        return metric, plot_dict

    def support_js(self, supports=10, safe_strip=0, **kwargs):
        """ Compute Jensen-Shannon distance between each trace and support traces. """
        metric, title = compute_support_js(data=self.probs, supports=supports, bad_traces=self.bad_traces,
                                           safe_strip=safe_strip, **kwargs)
        plot_dict = {
            'spatial': self.spatial,
            'title': f'{title} for {self.name} on cube {self.cube_name}',
            'cmap': METRIC_CMAP,
            'zmin': None, 'zmax': None,
            'ignore_value': np.nan,
            'xlabel': 'ilines', 'ylabel': 'xlines',
            'fill_color': 'black',
            **kwargs
        }
        return metric, plot_dict


    def local_hellinger(self, kernel_size=3, reduce_func='nanmean', **kwargs):
        """ Compute Hellinger distance between each column in data and nearest traces. """
        metric, title = compute_local_hellinger(data=self.probs, bad_traces=self.bad_traces,
                                                kernel_size=kernel_size, reduce_func=reduce_func, **kwargs)
        plot_dict = {
            'spatial': self.spatial,
            'title': f'{title} for {self.name} on cube {self.cube_name}, k={kernel_size}, reduce={reduce_func}',
            'cmap': METRIC_CMAP,
            'zmin': None, 'zmax': None,
            'ignore_value': np.nan,
            'xlabel': 'ilines', 'ylabel': 'xlines',
            'fill_color': 'black',
            **kwargs
        }
        return metric, plot_dict

    def support_hellinger(self, supports=10, safe_strip=0, **kwargs):
        """ Compute Hellinger distance between each trace and support traces. """
        metric, title = compute_support_hellinger(data=self.probs, supports=supports, bad_traces=self.bad_traces,
                                                  safe_strip=safe_strip, **kwargs)
        plot_dict = {
            'spatial': self.spatial,
            'title': f'{title} for {self.name} on cube {self.cube_name}',
            'cmap': METRIC_CMAP,
            'zmin': None, 'zmax': None,
            'ignore_value': np.nan,
            'xlabel': 'ilines', 'ylabel': 'xlines',
            'fill_color': 'black',
            **kwargs
        }
        return metric, plot_dict


    def local_tv(self, kernel_size=3, reduce_func='nanmean', **kwargs):
        """ Compute total variation distance between each column in data and nearest traces. """
        metric, title = compute_local_tv(data=self.probs, bad_traces=self.bad_traces,
                                         kernel_size=kernel_size, reduce_func=reduce_func, **kwargs)
        plot_dict = {
            'spatial': self.spatial,
            'title': f'{title} for {self.name} on cube {self.cube_name}, k={kernel_size}, reduce={reduce_func}',
            'cmap': METRIC_CMAP,
            'zmin': None, 'zmax': None,
            'ignore_value': np.nan,
            'xlabel': 'ilines', 'ylabel': 'xlines',
            'fill_color': 'black',
            **kwargs
        }
        return metric, plot_dict

    def support_tv(self, supports=10, safe_strip=0, **kwargs):
        """ Compute total variation distance between each trace and support traces. """
        metric, title = compute_support_tv(data=self.probs, supports=supports, bad_traces=self.bad_traces,
                                           safe_strip=safe_strip, **kwargs)
        plot_dict = {
            'spatial': self.spatial,
            'title': f'{title} for {self.name} on cube {self.cube_name}',
            'cmap': METRIC_CMAP,
            'zmin': None, 'zmax': None,
            'ignore_value': np.nan,
            'xlabel': 'ilines', 'ylabel': 'xlines',
            'fill_color': 'black',
            **kwargs
        }
        return metric, plot_dict


    def local_wasserstein(self, kernel_size=3, reduce_func='nanmean', **kwargs):
        """ Compute Wasserstein distance between each column in data and nearest traces.
        Wasserstein distance is also known as Earth-Mover distance.
        """
        metric, title = compute_local_wasserstein(data=self.probs, bad_traces=self.bad_traces,
                                                  kernel_size=kernel_size, reduce_func=reduce_func, **kwargs)
        plot_dict = {
            'spatial': self.spatial,
            'title': f'{title} for {self.name} on cube {self.cube_name}, k={kernel_size}, reduce={reduce_func}',
            'cmap': METRIC_CMAP,
            'zmin': None, 'zmax': None,
            'ignore_value': np.nan,
            'xlabel': 'ilines', 'ylabel': 'xlines',
            'fill_color': 'black',
            **kwargs
        }
        return metric, plot_dict

    def support_wasserstein(self, supports=10, safe_strip=0, **kwargs):
        """ Compute Wasserstein distance between each trace and support traces. """
        metric, title = compute_support_wasserstein(data=self.probs, supports=supports, bad_traces=self.bad_traces,
                                                    safe_strip=safe_strip, **kwargs)
        plot_dict = {
            'spatial': self.spatial,
            'title': f'{title} for {self.name} on cube {self.cube_name}',
            'cmap': METRIC_CMAP,
            'zmin': None, 'zmax': None,
            'ignore_value': np.nan,
            'xlabel': 'ilines', 'ylabel': 'xlines',
            'fill_color': 'black',
            **kwargs
        }
        return metric, plot_dict

    # Aliases for Wasserstein distance
    local_emd = local_wasserstein
    support_emd = support_wasserstein


    def hilbert(self, correction='median', kernel_size=3, eps=1e-5, **kwargs):
        """ Compute phase along the data. """
        _ = kwargs
        # full_matrix = self.horizon.full_matrix

        analytic = hilbert(self.data, axis=-1)
        phase = (np.angle(analytic))
        phase = phase % (2 * np.pi) - np.pi
        # phase[full_matrix == Horizon.FILL_VALUE, :] = 0

        horizon_phase = phase[:, :, phase.shape[-1] // 2]
        horizon_phase = correct_pi(horizon_phase, eps)

        if correction == 'mean':
            median_phase = compute_running_mean(horizon_phase, kernel_size)
        else:
            median_phase = medfilt(horizon_phase, kernel_size)
        # median_phase[full_matrix == Horizon.FILL_VALUE] = 0

        img = np.minimum(median_phase - horizon_phase, 2 * np.pi + horizon_phase - median_phase)
        # img[full_matrix == Horizon.FILL_VALUE] = 0
        img = np.where(img < -np.pi, img + 2 * np. pi, img)

        metric = np.zeros((*img.shape, 2+self.data.shape[2]))
        metric[:, :, 0] = img
        metric[:, :, 1] = median_phase
        metric[:, :, 2:] = phase

        title = 'phase by {}'.format(mode)
        plot_dict = {
            'spatial': self.spatial,
            'title': '{} for {} on cube {}'.format(title, self.name, self.cube_name),
            'cmap': METRIC_CMAP,
            'zmin': -1, 'zmax': 1,
            'xlabel': 'ilines', 'ylabel': 'xlines',
            **kwargs
        }
        return metric, plot_dict


    def quality_map(self, quantiles, metric_names=None, computed_metrics=None, reduce_func='nanmean',
                    smoothing_params=None, local_params=None, support_params=None, **kwargs):
        """ Create a quality map based on number of metrics.

        Parameters
        ----------
        quantiles : sequence of floats
            Quantiles for computing hardness thresholds. Must be in (0, 1) ranges.
        metric_names : sequence of str
            Which metrics to use to assess hardness of data.
        reduce_func : str
            Function to reduce multiple metrics into one spatial map.
        smoothing_params, local_params, support_params : dicts
            Additional parameters for smoothening, local_ metrics, support_ metrics.
        """
        _ = kwargs
        computed_metrics = computed_metrics or []
        smoothing_params = smoothing_params or self.SMOOTHING_DEFAULTS
        local_params = local_params or self.LOCAL_DEFAULTS
        support_params = support_params or self.SUPPORT_DEFAULTS

        smoothing_params = {**self.SMOOTHING_DEFAULTS, **smoothing_params}
        local_params = {**self.LOCAL_DEFAULTS, **local_params}
        support_params = {**self.SUPPORT_DEFAULTS, **support_params}

        if metric_names:
            for metric_name in metric_names:
                if metric_name.startswith('local'):
                    kwds = copy(local_params)
                elif metric_name.startswith('supp'):
                    kwds = copy(support_params)

                metric = self.evaluate(metric_name, plot=False, **kwds)
                computed_metrics.append(metric)

        digitized_metrics = []
        for metric_matrix in computed_metrics:
            smoothed = smooth_out(metric_matrix, **smoothing_params)
            digitized = digitize(smoothed, quantiles)
            digitized_metrics.append(digitized)

        quality_map = np.stack(digitized_metrics, axis=-1)
        quality_map = getattr(np, reduce_func)(quality_map, axis=-1)
        quality_map = smooth_out(quality_map, **smoothing_params)

        title = 'quality map'
        plot_dict = {
            'spatial': self.spatial,
            'title': f'{title} for {self.name} on cube {self.cube_name}',
            'cmap': 'Reds',
            'zmin': 0.0, 'zmax': np.max(quality_map),
            'ignore_value': np.nan,
            'xlabel': 'ilines', 'ylabel': 'xlines',
            **kwargs
        }
        return quality_map, plot_dict

    def make_grid(self, quality_map, frequencies, iline=True, xline=True, margin=0, **kwargs):
        """ Create grid with various frequencies based on quality map. """
        _ = kwargs
        if margin:
            bad_traces = np.copy(self.geometry.zero_traces)
            bad_traces[:, 0] = 1
            bad_traces[:, -1] = 1
            bad_traces[0, :] = 1
            bad_traces[-1, :] = 1

            kernel = np.ones((2 + 2*margin, 2 + 2*margin), dtype=np.uint8)
            bad_traces = cv2.dilate(bad_traces.astype(np.uint8), kernel, iterations=1).astype(bad_traces.dtype)
            quality_map[(bad_traces - self.geometry.zero_traces) == 1] = 0.0

        pre_grid = np.rint(quality_map)
        grid = gridify(pre_grid, frequencies, iline, xline)

        if margin:
            grid[(bad_traces - self.geometry.zero_traces) == 1] = 0
        return grid



class HorizonMetrics(BaseSeismicMetric):
    """ Evaluate metric(s) on horizon(s).
    During initialization, data along the horizon is cut with the desired parameters.
    To get the value of a particular metric, use :meth:`.evaluate`::
        HorizonMetrics(horizon).evaluate('support_corrs', supports=20, agg='mean')

    To plot the results, set `plot` argument of :meth:`.evaluate` to True.

    Parameters
    horizons : :class:`.Horizon` or sequence of :class:`.Horizon`
        Horizon(s) to evaluate.
        Can be either one horizon, then this horizon is evaluated on its own,
        or sequence of two horizons, then they are compared against each other,
        or nested sequence of horizon and list of horizons, then the first horizon is compared against the
        best match from the list.
    other parameters
        Passed direcly to :meth:`.Horizon.get_cube_values` or :meth:`.Horizon.get_cube_values_line`.
    """
    AVAILABLE_METRICS = [
        'local_corrs', 'support_corrs',
        'local_btch', 'support_btch',
        'local_kl', 'support_kl',
        'local_js', 'support_js',
        'local_hellinger', 'support_hellinger',
        'local_wasserstein', 'support_wasserstein',
        'local_tv', 'support_tv',
        'hilbert',
    ]

    def __init__(self, horizons, orientation=None, window=23, offset=0, scale=False, chunk_size=256, line=1):
        super().__init__()
        horizons = list(horizons) if isinstance(horizons, tuple) else horizons
        horizons = horizons if isinstance(horizons, list) else [horizons]
        self.horizons = horizons

        # Save parameters for later evaluation
        self.orientation, self.line = orientation, line
        self.window, self.offset, self.scale, self.chunk_size = window, offset, scale, chunk_size

        # The first horizon is used to evaluate metrics
        self.horizon = horizons[0]
        self.name = self.horizon.name
        self.cube_name = self.horizon.cube_name

        if orientation is None: # metrics are computed on full cube (spatially)
            self._data = None # evaluated later
            self._probs = None
            self.bad_traces = np.copy(self.horizon.geometry.zero_traces)
            self.bad_traces[self.horizon.full_matrix == Horizon.FILL_VALUE] = 1
            self.spatial = True

        else: # metrics are computed on a specific slide
            self._data, self.bad_traces = self.horizon.get_cube_values_line(orientation=orientation, line=line,
                                                                            window=window, offset=offset, scale=scale)
            self._probs = None
            self.spatial = False

    @property
    def data(self):
        """ Create `data` attribute at the first time of evaluation. """
        if self._data is None:
            self._data = self.horizon.get_cube_values(window=self.window, offset=self.offset,
                                                      scale=self.scale, chunk_size=self.chunk_size)
        self._data[self._data == Horizon.FILL_VALUE] = np.nan
        return self._data

    @property
    def probs(self):
        """ Probabilistic interpretation of `data`. """
        if self._probs is None:
            # Somewhat viable?
            # mins = np.min(self.data, axis=-1, keepdims=True)
            # maxs = np.max(self.data, axis=-1, keepdims=True)
            # shift_scaled = (self.data - mins) / (maxs - mins)
            # self._probs = shift_scaled / np.sum(shift_scaled, axis=-1, keepdims=True) + self.EPS

            hist_matrix = NumbaNumpy.histo_reduce(self.data, self.horizon.geometry.bins)
            self._probs = hist_matrix / np.sum(hist_matrix, axis=-1, keepdims=True) + self.EPS
        return self._probs

    def instantaneous_phase(self, **kwargs):
        """ Compute instantaneous phase via Hilbert transform. """
        analytic = hilbert(self.data, axis=2)

        phase = np.angle(analytic)
        phase = phase % (2 * np.pi) - np.pi

        phase_slice = phase[:, :, phase.shape[-1] // 2]
        phase_slice = correct_pi(phase_slice, 1e-5)
        phase_slice[self.horizon.full_matrix == self.horizon.FILL_VALUE] = np.nan

        plot_dict = {
            'spatial': self.spatial,
            'title': 'Instantaneous phase for {} on cube {}'.format(self.name, self.cube_name),
            'cmap': 'seismic',
            'zmin': -np.pi, 'zmax': np.pi,
            'xlabel': 'ilines', 'ylabel': 'xlines',
            'fill_color': 'black',
            **kwargs
        }
        return phase_slice, plot_dict


    def find_best_match(self, offset=0, **kwargs):
        """ !!. """
        _ = kwargs
        if isinstance(self.horizons[1], Horizon):
            self.horizons[1] = [self.horizons[1]]

        lst = []
        for hor in self.horizons[1]:
            if hor.geometry.name == self.horizon.geometry.name:
                overlap_info = Horizon.check_proximity(self.horizon, hor, offset=offset)
                lst.append((hor, overlap_info))
        lst.sort(key=lambda x: abs(x[1].get('mean', 999999)))
        other, overlap_info = lst[0]
        return (other, overlap_info), {} # actual return + fake plot dict


    def compare(self, offset=0, absolute=True, hist=True, printer=print, **kwargs):
        """ Compare horizons on against the best match from the list of horizons.

        Parameters
        ----------
        offset : number
            Value to shift horizon down. Can be used to take into account different counting bases.
        absolute : bool
            Whether to use absolute values for differences.
        hist : bool
            Whether to plot histogram of differences.
        printer : callable
            Function to print results, for example `print` or any other callable that can log data.
        """
        if len(self.horizons) != 2:
            raise ValueError('Can compare two horizons exactly or one to the best match from list of horizons. ')
        _ = kwargs
        (other, oinfo), _ = self.find_best_match(offset=offset)

        self_full_matrix = self.horizon.full_matrix
        other_full_matrix = other.full_matrix
        metric = np.where((self_full_matrix != other.FILL_VALUE) & (other_full_matrix != other.FILL_VALUE),
                          offset + self_full_matrix - other_full_matrix, np.nan)
        if absolute:
            metric = np.abs(metric)

        at_1 = len(np.asarray((self_full_matrix != other.FILL_VALUE) &
                              (other_full_matrix == other.FILL_VALUE)).nonzero()[0])
        at_2 = len(np.asarray((self_full_matrix == other.FILL_VALUE) &
                              (other_full_matrix != other.FILL_VALUE)).nonzero()[0])

        if printer is not None:
            msg = f"""
            Comparing horizons:       {self.horizon.name}
                                      {other.name}
            {'—'*45}

            Rate in 5ms:                         {oinfo['window_rate']:8.4}
            Mean/std of errors:       {oinfo['mean']:8.4} / {oinfo['std']:8.4}
            Mean/std of abs errors:   {oinfo['abs_mean']:8.4} / {oinfo['abs_std']:8.4}
            Max error/abd error:      {oinfo['max']:8} / {oinfo['abs_max']:8}
            {'—'*45}

            Lengths of horizons:                 {len(self.horizon):8}
                                                 {len(other):8}
            {'—'*45}
            Average heights of horizons:         {(offset + self.horizon.h_mean):8}
                                                 {other.h_mean:8}
            {'—'*45}
            Coverage of horizons:                {self.horizon.coverage:8.4}
                                                 {other.coverage:8.4}
            {'—'*45}
            Solidity of horizons:                {self.horizon.solidity:8.4}
                                                 {other.solidity:8.4}
            {'—'*45}
            Number of holes in horizons:         {self.horizon.number_of_holes:8}
                                                 {other.number_of_holes:8}
            {'—'*45}
            Additional traces labeled:           {at_1:8}
            (present in one, absent in other)    {at_2:8}
            {'—'*45}
            """
            printer(dedent(msg))

        if hist:
            hist_dict = {
                'bins': 100,
                'xlabel': 'l1-values',
                'ylabel': 'N',
                'label': 'Histogram of l1 differences',
            }
            plot_image(metric, mode='histogram', **hist_dict)

        title = 'Height differences between {} and {}'.format(self.horizon.name, other.name)
        plot_dict = {
            'spatial': True,
            'title': '{} on cube {}'.format(title, self.horizon.cube_name),
            'cmap': 'seismic',
            'zmin': 0, 'zmax': np.nanmax(metric),
            'ignore_value': np.nan,
            'xlabel': 'ilines', 'ylabel': 'xlines',
            'fill_color': 'black',
            **kwargs
        }
        return metric, plot_dict




class GeometryMetrics(BaseSeismicMetric):
    """ Metrics of cube quality. """
    AVAILABLE_METRICS = [
        'local_corrs', 'support_corrs',
        'local_btch', 'support_btch',
        'local_kl', 'support_kl',
        'local_js', 'support_js',
        'local_hellinger', 'support_hellinger',
        'local_wasserstein', 'support_wasserstein',
        'local_tv', 'support_tv',
    ]


    def __init__(self, geometries):
        super().__init__()

        geometries = list(geometries) if isinstance(geometries, tuple) else geometries
        geometries = geometries if isinstance(geometries, list) else [geometries]
        self.geometries = geometries

        self.geometry = geometries[0]
        self._data = None
        self._probs = None
        self._bad_traces = None

        self.spatial = True
        self.name = 'hist_matrix'
        self.cube_name = self.geometry.name

    @property
    def data(self):
        """ Histogram of values for every trace in the cube. """
        if self._data is None:
            self._data = self.geometry.hist_matrix
        return self._data

    @property
    def bad_traces(self):
        """ Traces to exclude from metric evaluations: bad traces are marked with `1`s. """
        if self._bad_traces is None:
            self._bad_traces = self.geometry.zero_traces
        return self._bad_traces

    @property
    def probs(self):
        """ Probabilistic interpretation of `data`. """
        if self._probs is None:
            self._probs = self.data / np.sum(self.data, axis=-1, keepdims=True) + self.EPS
        return self._probs


    def tracewise(self, func, l=3, pbar=True, **kwargs):
        """ Apply `func` to compare two cubes tracewise. """
        if len(self.geometries) != 2:
            raise ValueError()
        pbar = tqdm if pbar else lambda iterator, *args, **kwargs: iterator
        metric = np.full((*self.geometry.ranges, l), np.nan)

        s_1 = self.geometries[0].dataframe['trace_index']
        s_2 = self.geometries[1].dataframe['trace_index']

        for idx, trace_index_1 in pbar(s_1.iteritems(), total=len(s_1)):
            trace_index_2 = s_2[idx]

            header = self.geometries[0].segyfile.header[trace_index_1]
            keys = [header.get(field) for field in self.geometries[0].byte_no]
            store_key = [self.geometries[0].uniques_inversed[i][item] for i, item in enumerate(keys)]
            store_key = tuple(store_key)

            trace_1 = self.geometries[0].load_trace(trace_index_1)
            trace_2 = self.geometries[1].load_trace(trace_index_2)

            metric[store_key] = func(trace_1, trace_2, **kwargs)

        title = f"tracewise {func}"
        plot_dict = {
            'spatial': self.spatial,
            'title': f'{title} for {self.name} on cube {self.cube_name}',
            'cmap': 'seismic',
            'zmin': None, 'zmax': None,
            'ignore_value': np.nan,
            'xlabel': 'ilines', 'ylabel': 'xlines',
            **kwargs
        }
        return metric, plot_dict

<<<<<<< HEAD

    def blockwise(self, func, l=3, pbar=True, window=(5, 5), strides=(1, 1), **kwargs):
        """ Apply function to all traces in lateral window """
        if len(self.geometries) != 2:
            raise ValueError()

        pbar = tqdm if pbar else lambda iterator, *args, **kwargs: iterator
        metric_shape = list(map(lambda x: int((x[0]-x[1]) / x[2]) + 1,
                                list(zip(self.geometry.uniques, window, strides))))
        metric = np.full((*metric_shape, l), np.nan)

        s_1 = self.geometries[0].dataframe[['trace_index']]
        s_2 = self.geometries[1].dataframe[['trace_index']]

        s_1_items = s_1.index.levels[0][:-window[0]:strides[0]]
        s_2_items = s_2.index.levels[1][:-window[1]:strides[0]]

        with pbar(total=len(s_1_items) * len(s_2_items)) as _bar:
            for i, il in enumerate(s_1_items):
                for j, ix in enumerate(s_2_items):
                    idx = (list(range(il, il+window[0])), list(range(ix, ix+window[1])))
                    trace_indices_1 = s_1.loc[idx, 'trace_index'].values
                    trace_indices_2 = s_2.loc[idx, 'trace_index'].values

                    trace_1 = self.geometries[0].load_traces_segy(trace_indices_1)
                    trace_2 = self.geometries[1].load_traces_segy(trace_indices_2)
                    metric[i, j] = func(trace_1, trace_2, **kwargs)
                    _bar.update(1)

        title = f"tracewise {func}"
        plot_dict = {
            'spatial': self.spatial,
            'title': f'{title} for {self.name} on cube {self.cube_name}',
            'cmap': 'seismic',
            'zmin': None, 'zmax': None,
            'ignore_value': np.nan,
            # **kwargs
        }
        return metric, plot_dict


=======
>>>>>>> d7ae748e
    def tracewise_unsafe(self, func, l=3, pbar=True, **kwargs):
        """ Apply `func` to compare two cubes tracewise in an unsafe way:
        structure of cubes is assumed to be identical.
        """
        if len(self.geometries) != 2:
            raise ValueError()
        pbar = tqdm if pbar else lambda iterator, *args, **kwargs: iterator
        metric = np.full((*self.geometry.ranges, l), np.nan)

        for idx in pbar(range(len(self.geometries[0].dataframe))):
            header = self.geometries[0].segyfile.header[idx]
            keys = [header.get(field) for field in self.geometries[0].byte_no]
            store_key = [self.geometries[0].uniques_inversed[i][item] for i, item in enumerate(keys)]
            store_key = tuple(store_key)

            trace_1 = self.geometries[0].load_trace(idx)
            trace_2 = self.geometries[1].load_trace(idx)
            metric[store_key] = func(trace_1, trace_2, **kwargs)

        title = f"tracewise unsafe {func}"
        plot_dict = {
            'spatial': self.spatial,
            'title': f'{title} for {self.name} on cube {self.cube_name}',
            'cmap': 'seismic',
            'zmin': None, 'zmax': None,
            'ignore_value': np.nan,
            'xlabel': 'ilines', 'ylabel': 'xlines',
            **kwargs
        }
        return metric, plot_dict




# Jit-accelerated NumPy funcions
@njit
def geomean(array):
    """ Geometric mean of an array. """
    n = np.sum(~np.isnan(array))
    return np.power(np.nanprod(array), (1 / n))

@njit
def harmean(array):
    """ Harmonic mean of an array. """
    n = np.sum(~np.isnan(array))
    return n / np.nansum(1 / array)

@njit
def histo_reduce(data, bins):
    """ Convert each entry in data to histograms according to `bins`. """
    i_range, x_range = data.shape[:2]

    hist_matrix = np.full((i_range, x_range, len(bins) - 1), np.nan)
    for il in prange(i_range):
        for xl in prange(x_range):
            hist_matrix[il, xl] = np.histogram(data[il, xl], bins=bins)[0]
    return hist_matrix


class NumbaNumpy:
    """ Holder for jit-accelerated functions.
    Note: don't try to automate this with fancy decorators over the function names.
    """
    #pylint: disable = unnecessary-lambda, undefined-variable
    nanmin = njit()(lambda array: np.nanmin(array))
    nanmax = njit()(lambda array: np.nanmax(array))
    nanmean = njit()(lambda array: np.nanmean(array))
    nanstd = njit()(lambda array: np.nanstd(array))

    min = nanmin
    max = nanmax
    mean = nanmean
    std = nanstd

    geomean = geomean
    harmean = harmean

    histo_reduce = lambda data, bins: histo_reduce(data, bins)



# Functions to compute metric from data-array
def compute_local_func(function, name, data, bad_traces, kernel_size=3, reduce_func='nanmean', **kwargs):
    """ Apply `function` in a `local` way: each entry in `data` is compared against its
    neighbours, and then those values are reduced to one number with `reduce_func`.

    Parameters
    ----------
    function : callable
        Njitted function to compare two entries in data.
    name : str
        Name of function to display on graphs.
    data : ndarray
        3D array to apply function to.
    bad_traces : ndarray
        Traces to ignore during metric evaluation.
    kernel_size : int
        Size of window to reduce values in.
    reduce_func : str or callable
        Function to reduce values in window with, e.g. `mean` or `nanmax`.
    """
    _ = kwargs

    reduce_func = getattr(NumbaNumpy, reduce_func)

    bad_traces = np.copy(bad_traces)
    bad_traces[np.std(data, axis=-1) == 0.0] = 1

    padded = np.pad(data, ((kernel_size, kernel_size), (kernel_size, kernel_size), (0, 0)), constant_values=np.nan)
    bad_traces = np.pad(bad_traces, kernel_size, constant_values=1.0)

    metric = apply_local_func(function, reduce_func, padded, bad_traces, kernel_size)
    metric = metric[kernel_size:-kernel_size, kernel_size:-kernel_size]
    title = f'local {name}'
    return metric, title


@njit
def apply_local_func(compute_func, reduce_func, data, bad_traces, kernel_size):
    """ Apply function in window. """
    #pylint: disable=too-many-nested-blocks, consider-using-enumerate
    k = int(np.floor(kernel_size / 2))
    i_range, x_range = data.shape[:2]
    metric = np.full((i_range, x_range), np.nan)

    for il in prange(i_range):
        for xl in prange(x_range):
            if bad_traces[il, xl] == 0:
                trace = data[il, xl, :]

                metric_element = np.full((kernel_size, kernel_size), np.nan)
                for _idx in prange(-k, k+1):
                    for _jdx in prange(-k, k+1):
                        if bad_traces[il+_idx, xl+_jdx] == 0:
                            trace_ = data[il+_idx, xl+_jdx]
                            metric_element[k+_idx, k+_jdx] = compute_func(trace, trace_)
                metric_element[k, k] = np.nan

                if np.sum(~np.isnan(metric_element)):
                    metric[il, xl] = reduce_func(metric_element)
    return metric


def compute_support_func(function_ndarray, function_str, name,
                         data, supports, bad_traces, safe_strip=0, line_no=None, **kwargs):
    """ Apply function to compare each trace and a number of support traces.

    Parameters
    ----------
    supports : int, sequence, ndarray or str
        Defines mode of generating support traces.
        If int, then that number of random non-zero traces positions are generated.
        If sequence or ndarray, then must be of shape (N, 2) and is used as positions of support traces.
        If str, then must define either `iline` or `xline` mode. In each respective one, iline/xline given by
        `line_no` argument is used to generate supports.
    safe_strip : int
        Used only for `int` mode of `supports` parameter and defines minimum distance
        from borders for sampled points.
    line_no : int
        Used only for `str` mode of `supports` parameter to define exact iline/xline to use.

    Returns
    -------
    array-like
        Matrix of either (n_ilines, n_xlines, n_supports) or (n_ilines, n_xlines) shape with
        computed metric for each point.
    """
    _ = kwargs
    bad_traces = np.copy(bad_traces)
    bad_traces[np.std(data, axis=-1) == 0.0] = 1

    if isinstance(supports, (int, tuple, list, np.ndarray)):
        if isinstance(supports, int):
            title = f'{name} with {supports} random supports'
            if safe_strip:
                bad_traces[:, :safe_strip], bad_traces[:, -safe_strip:] = 1, 1
                bad_traces[:safe_strip, :], bad_traces[-safe_strip:, :] = 1, 1

            non_zero_traces = np.where(bad_traces == 0)
            indices = np.random.choice(len(non_zero_traces[0]), supports)
            supports = np.array([non_zero_traces[0][indices], non_zero_traces[1][indices]]).T

        elif isinstance(supports, (tuple, list, np.ndarray)):
            title = f'{name} with {len(supports)} supports'
            if min(len(item) == 2 for item in supports) is False:
                raise ValueError('Each of `supports` sequence must contain coordinate of trace (il, xl). ')
            supports = np.array(supports)

        metric = function_ndarray(data, supports, bad_traces)

    elif isinstance(supports, str):
        if function_str is None:
            raise ValueError(f'{name} does not work in `line` mode!')

        title = f'{name} on {line_no} {supports}'
        if supports.startswith('i'):
            support_il = line_no or data.shape[0] // 2
            metric = function_str(data, bad_traces, support_il=support_il)

        if supports.startswith('x'):
            support_xl = line_no or data.shape[1] // 2
            metric = function_str(data, bad_traces, support_xl=support_xl)

    else:
        raise ValueError('`Supports` must be either int, sequence, ndarray or string. ')
    return metric, title



def compute_local_corrs(data, bad_traces, kernel_size=3, reduce_func='nanmean', **kwargs):
    """ Compute correlation between each column in data and nearest traces. """
    return compute_local_func(_compute_local_corrs, 'correlation',
                              data=data, bad_traces=bad_traces,
                              kernel_size=kernel_size, reduce_func=reduce_func, **kwargs)

@njit
def _compute_local_corrs(array_1, array_2):
    result = np.sum((array_1 - np.mean(array_1)) * (array_2 - np.mean(array_2))) / (np.std(array_1) * np.std(array_2))
    return result / len(array_1)


def compute_support_corrs(data, supports, bad_traces, safe_strip=0, line_no=None, **kwargs):
    #pylint: disable=missing-function-docstring
    return compute_support_func(function_ndarray=_compute_support_corrs,
                                function_str=_compute_line_corrs,
                                name='correlation',
                                data=data, supports=supports, bad_traces=bad_traces,
                                safe_strip=safe_strip, line_no=line_no, **kwargs)

def _compute_support_corrs(data, supports, bad_traces):
    n_supports = len(supports)
    i_range, x_range, depth = data.shape

    data_n = data - np.mean(data, axis=-1, keepdims=True)
    data_stds = np.std(data, axis=-1)

    support_traces = np.zeros((n_supports, depth))
    for i in range(n_supports):
        coord = supports[i]
        support_traces[i, :] = data[coord[0], coord[1], :]
    support_n = support_traces - np.mean(support_traces, axis=-1, keepdims=True)
    support_stds = np.std(support_traces, axis=-1)

    corrs = np.zeros((i_range, x_range, n_supports))
    for i in range(n_supports):
        cov = np.sum(support_n[i] * data_n, axis=-1) / depth
        temp = cov / (support_stds[i] * data_stds)
        temp[bad_traces == 1] = np.nan
        corrs[:, :, i] = temp
    return corrs

def _compute_line_corrs(data, bad_traces, support_il=None, support_xl=None):
    depth = data.shape[-1]

    data_n = data - np.mean(data, axis=-1, keepdims=True)
    data_stds = np.std(data, axis=-1)
    bad_traces[data_stds == 0] = 1

    if support_il is not None and support_xl is not None:
        raise ValueError('Use `compute_support_corrs` for given trace. ')

    if support_il is not None:
        support_traces = data[[support_il], :, :]
        support_n = support_traces - np.mean(support_traces, axis=-1, keepdims=True)
        support_stds = np.std(support_traces, axis=-1)
        bad_traces[:, support_stds[0, :] == 0] = 1
    if support_xl is not None:
        support_traces = data[:, [support_xl], :]
        support_n = support_traces - np.mean(support_traces, axis=-1, keepdims=True)
        support_stds = np.std(support_traces, axis=-1)
        bad_traces[support_stds[:, 0] == 0, :] = 1

    cov = np.sum(support_n * data_n, axis=-1) / depth
    corrs = cov / (support_stds * data_stds)
    corrs[bad_traces == 1] = 0
    return corrs


def compute_local_crosscorrs(data, bad_traces, kernel_size=3, reduce_func='nanmean', **kwargs):
    """ Compute cross-correlation between each column in data and nearest traces. """
    return compute_local_func(_compute_local_crosscorrs, 'Cross-correlation',
                              data=data, bad_traces=bad_traces,
                              kernel_size=kernel_size, reduce_func=reduce_func, **kwargs)

@njit
def _compute_local_crosscorrs(array_1, array_2):
    temp = np.zeros(len(array_1))
    for k in range(len(array_1)):
        temp[k] = np.sum(array_1[k:] * array_2[:len(array_1)-k])
    return np.argmax(temp)


def compute_support_crosscorrs(data, supports, bad_traces, safe_strip=0, **kwargs):
    #pylint: disable=missing-function-docstring
    return compute_support_func(function_ndarray=_compute_support_crosscorrs,
                                function_str=None,
                                name='Cross-correlation',
                                data=data, supports=supports, bad_traces=bad_traces,
                                safe_strip=safe_strip, **kwargs)

def _compute_support_crosscorrs(data, supports, bad_traces):
    n_supports = len(supports)
    i_range, x_range, depth = data.shape

    support_traces = np.zeros((n_supports, depth*2))
    for i in range(n_supports):
        coord = supports[i]
        support_traces[i, :] = np.pad(data[coord[0], coord[1], :], pad_width=(depth//2, depth - depth//2))

    divs = np.zeros((i_range, x_range, n_supports))
    for i in range(n_supports):
        supports_ = support_traces[i]
        temp = np.zeros((i_range, x_range, depth))
        for k in range(depth):
            temp[:, :, k] = np.sum(supports_[k:k+depth] * data, axis=-1)
        temp = np.argmax(temp, axis=-1).astype(float) - depth//2
        temp[bad_traces == 1] = np.nan
        divs[:, :, i] = temp
    return divs



def compute_local_btch(data, bad_traces, kernel_size=3, reduce_func='nanmean', **kwargs):
    """ Compute Bhattacharyya distance between each column in data and nearest traces. """
    return compute_local_func(_compute_local_btch, 'Bhattacharyya-divergence',
                              data=data, bad_traces=bad_traces,
                              kernel_size=kernel_size, reduce_func=reduce_func, **kwargs)

@njit
def _compute_local_btch(array_1, array_2):
    return np.sum(np.sqrt(array_1 * array_2))


def compute_support_btch(data, supports, bad_traces, safe_strip=0, **kwargs):
    #pylint: disable=missing-function-docstring
    return compute_support_func(function_ndarray=_compute_support_btch,
                                function_str=None,
                                name='Bhattacharyya-divergence',
                                data=data, supports=supports, bad_traces=bad_traces,
                                safe_strip=safe_strip, **kwargs)

def _compute_support_btch(data, supports, bad_traces):
    n_supports = len(supports)
    i_range, x_range, depth = data.shape

    support_traces = np.zeros((n_supports, depth))
    for i in range(n_supports):
        coord = supports[i]
        support_traces[i, :] = data[coord[0], coord[1], :]

    divs = np.zeros((i_range, x_range, n_supports))
    for i in range(n_supports):
        supports_ = support_traces[i]
        temp = np.sum(np.sqrt(supports_ * data), axis=-1)
        temp[bad_traces == 1] = np.nan
        divs[:, :, i] = temp
    return divs


def compute_local_kl(data, bad_traces, kernel_size=3, reduce_func='nanmean', **kwargs):
    """ Compute Kullback-Leibler divergence between each column in data and nearest traces. """
    return compute_local_func(_compute_local_kl, 'KL-divergence',
                              data=data, bad_traces=bad_traces,
                              kernel_size=kernel_size, reduce_func=reduce_func, **kwargs)

@njit
def _compute_local_kl(array_1, array_2):
    return 1 - np.sum(array_1 * np.log2(array_1 / array_2))


def compute_support_kl(data, supports, bad_traces, safe_strip=0, **kwargs):
    #pylint: disable=missing-function-docstring
    return compute_support_func(function_ndarray=_compute_support_kl,
                                function_str=None,
                                name='KL-divergence',
                                data=data, supports=supports, bad_traces=bad_traces,
                                safe_strip=safe_strip, **kwargs)

def _compute_support_kl(data, supports, bad_traces):
    n_supports = len(supports)
    i_range, x_range, depth = data.shape

    support_traces = np.zeros((n_supports, depth))
    for i in range(n_supports):
        coord = supports[i]
        support_traces[i, :] = data[coord[0], coord[1], :]

    divs = np.zeros((i_range, x_range, n_supports))
    for i in range(n_supports):
        supports_ = support_traces[i]
        temp = 1 - np.sum(supports_ * np.log2(supports_/data), axis=-1)
        temp[bad_traces == 1] = np.nan
        divs[:, :, i] = temp
    return divs



def compute_local_js(data, bad_traces, kernel_size=3, reduce_func='nanmean', **kwargs):
    """ Compute Jensen-Shannon distance between each column in data and nearest traces. """
    return compute_local_func(_compute_local_js, 'JS-divergence',
                              data=data, bad_traces=bad_traces,
                              kernel_size=kernel_size, reduce_func=reduce_func, **kwargs)

@njit
def _compute_local_js(array_1, array_2):
    average = (array_1 + array_2) / 2
    log_average = np.log2(average)
    div_1 = np.sum(array_1 * (np.log2(array_1) - log_average))
    div_2 = np.sum(array_2 * (np.log2(array_2) - log_average))
    return 1 - (div_1 + div_2) / 2


def compute_support_js(data, supports, bad_traces, safe_strip=0, **kwargs):
    #pylint: disable=missing-function-docstring
    return compute_support_func(function_ndarray=_compute_support_js,
                                function_str=None,
                                name='JS-divergence',
                                data=data, supports=supports, bad_traces=bad_traces,
                                safe_strip=safe_strip, **kwargs)

def _compute_support_js(data, supports, bad_traces):
    n_supports = len(supports)
    i_range, x_range, depth = data.shape

    support_traces = np.zeros((n_supports, depth))
    for i in range(n_supports):
        coord = supports[i]
        support_traces[i, :] = data[coord[0], coord[1], :]

    divs = np.zeros((i_range, x_range, n_supports))
    for i in range(n_supports):
        supports_ = support_traces[i]

        average = (supports_ + data) / 2
        log_average = np.log2(average)
        div_1 = np.sum(supports_ * (np.log2(supports_) - log_average), axis=-1)
        div_2 = np.sum(data * (np.log2(data) - log_average), axis=-1)
        temp = 1 - (div_1 + div_2) / 2
        temp[bad_traces == 1] = np.nan
        divs[:, :, i] = temp
    return divs



def compute_local_hellinger(data, bad_traces, kernel_size=3, reduce_func='nanmean', **kwargs):
    """ Compute Hellinger distance between each column in data and nearest traces. """
    return compute_local_func(_compute_local_hellinger, 'hellinger distance',
                              data=data, bad_traces=bad_traces,
                              kernel_size=kernel_size, reduce_func=reduce_func, **kwargs)

SQRT_2 = np.sqrt(2)
@njit
def _compute_local_hellinger(array_1, array_2):
    return 1 - np.sqrt(np.sum(np.sqrt(array_1) - np.sqrt(array_2)) ** 2) / SQRT_2


def compute_support_hellinger(data, supports, bad_traces, safe_strip=0, **kwargs):
    #pylint: disable=missing-function-docstring
    return compute_support_func(function_ndarray=_compute_support_hellinger,
                                function_str=None,
                                name='hellinger distance',
                                data=data, supports=supports, bad_traces=bad_traces,
                                safe_strip=safe_strip, **kwargs)

def _compute_support_hellinger(data, supports, bad_traces):
    n_supports = len(supports)
    i_range, x_range, depth = data.shape

    support_traces = np.zeros((n_supports, depth))
    for i in range(n_supports):
        coord = supports[i]
        support_traces[i, :] = data[coord[0], coord[1], :]

    dist = np.zeros((i_range, x_range, n_supports))
    for i in range(n_supports):
        temp = 1 - np.sqrt(np.sum((np.sqrt(support_traces[i]) - np.sqrt(data)) ** 2, axis=-1)) / SQRT_2
        temp[bad_traces == 1] = np.nan
        dist[:, :, i] = temp
    return dist



def compute_local_wasserstein(data, bad_traces, kernel_size=3, reduce_func='nanmean', **kwargs):
    """ Compute Wasserstein distance between each column in data and nearest traces. """
    return compute_local_func(_compute_local_wasserstein, 'wesserstein distance',
                              data=data, bad_traces=bad_traces,
                              kernel_size=kernel_size, reduce_func=reduce_func, **kwargs)

@njit
def _compute_local_wasserstein(array_1, array_2):
    sorter_1 = np.argsort(array_1)
    sorter_2 = np.argsort(array_2)

    concatted = np.concatenate((array_1, array_2))
    concatted = np.sort(concatted)
    deltas = np.diff(concatted)

    cdf_indices_1 = np.searchsorted(array_1[sorter_1], concatted[:-1], 'right')
    cdf_indices_2 = np.searchsorted(array_2[sorter_2], concatted[:-1], 'right')

    cdf_1 = cdf_indices_1 / array_1.size
    cdf_2 = cdf_indices_2 / array_2.size
    return 1 - np.sum(np.multiply(np.abs(cdf_1 - cdf_2), deltas))


def compute_support_wasserstein(data, supports, bad_traces, safe_strip=0, **kwargs):
    #pylint: disable=missing-function-docstring
    return compute_support_func(function_ndarray=_compute_support_wasserstein,
                                function_str=None,
                                name='wasserstein distance',
                                data=data, supports=supports, bad_traces=bad_traces,
                                safe_strip=safe_strip, **kwargs)

def _compute_support_wasserstein(data, supports, bad_traces):
    n_supports = len(supports)
    i_range, x_range, depth = data.shape

    support_traces = np.zeros((n_supports, depth))
    for i in range(n_supports):
        coord = supports[i]
        support_traces[i, :] = data[coord[0], coord[1], :]

    divs = np.zeros((i_range, x_range, n_supports))
    for i in range(n_supports):
        temp = _emd_array(support_traces[i], data)
        temp[bad_traces == 1] = np.nan
        divs[:, :, i] = temp
    return divs

@njit
def _emd_array(array_1d, array_3d):
    temp = np.zeros(array_3d.shape[:2])

    for i in prange(array_3d.shape[0]):
        for j in range(array_3d.shape[1]):
            temp[i, j] = _compute_local_wasserstein(array_1d, array_3d[i, j, :])
    return temp



def compute_local_tv(data, bad_traces, kernel_size=3, reduce_func='nanmean', **kwargs):
    """ Compute Bhattacharyya distance between each column in data and nearest traces. """
    return compute_local_func(_compute_local_tv, 'Total variation',
                              data=data, bad_traces=bad_traces,
                              kernel_size=kernel_size, reduce_func=reduce_func, **kwargs)

@njit
def _compute_local_tv(array_1, array_2):
    return 1 - 0.5*np.sum(np.abs(array_1 - array_2))


def compute_support_tv(data, supports, bad_traces, safe_strip=0, **kwargs):
    #pylint: disable=missing-function-docstring
    return compute_support_func(function_ndarray=_compute_support_tv,
                                function_str=None,
                                name='Total variation',
                                data=data, supports=supports, bad_traces=bad_traces,
                                safe_strip=safe_strip, **kwargs)

def _compute_support_tv(data, supports, bad_traces):
    n_supports = len(supports)
    i_range, x_range, depth = data.shape

    support_traces = np.zeros((n_supports, depth))
    for i in range(n_supports):
        coord = supports[i]
        support_traces[i, :] = data[coord[0], coord[1], :]

    divs = np.zeros((i_range, x_range, n_supports))
    for i in range(n_supports):
        supports_ = support_traces[i]
        temp = 1 - 0.5*np.sum(np.abs(supports_ - data), axis=-1)
        temp[bad_traces == 1] = np.nan
        divs[:, :, i] = temp
    return divs



def smooth_out(matrix, kernel_size=3, sigma=2.0, iters=3, **kwargs):
    """ Convolve the matrix with gaussian kernel with special treatment to `np.nan`s:
    if the point is not `np.nan`, then it is changed to a weighted sum of all present points nearby.

    Parameters
    ----------
    kernel_size : int
        Size of gaussian filter.
    sigma : number
        Standard deviation (spread or “width”) for gaussian kernel.
        The lower, the more weight is put into the point itself.
    """
    _ = kwargs
    k = int(np.floor(kernel_size / 2))

    ax = np.linspace(-(kernel_size - 1) / 2., (kernel_size - 1) / 2., kernel_size)
    x_points, y_points = np.meshgrid(ax, ax)
    kernel = np.exp(-0.5 * (np.square(x_points) + np.square(y_points)) / np.square(sigma))
    gaussian_kernel = (kernel / np.sum(kernel).astype(np.float32))

    smoothed = np.copy(matrix)
    smoothed = np.pad(smoothed, kernel_size, constant_values=np.nan)

    for _ in range(iters):
        smoothed = apply_local_smoothing(smoothed, k, gaussian_kernel.ravel())
    smoothed = smoothed[kernel_size:-kernel_size, kernel_size:-kernel_size]
    smoothed[np.isnan(matrix)] = np.nan
    return smoothed

@njit
def apply_local_smoothing(matrix, k, raveled_kernel):
    """ Jit-accelerated function to apply smoothing. """
    #pylint: disable=too-many-nested-blocks, consider-using-enumerate
    i_range, x_range = matrix.shape
    smoothed = np.full((i_range, x_range), np.nan)

    for iline in prange(i_range):
        for xline in prange(x_range):

            if not np.isnan(matrix[iline, xline]):
                element = matrix[iline-k:iline+k+1, xline-k:xline+k+1]

                s, sum_weights = 0.0, 0.0
                for item, weight in zip(element.ravel(), raveled_kernel):
                    if not np.isnan(item):
                        s += item * weight
                        sum_weights += weight

                if sum_weights != 0.0:
                    val = s / sum_weights
                    smoothed[iline, xline] = val

    return smoothed


def digitize(matrix, quantiles):
    """ Convert continious metric into binarized version with thresholds defined by `quantiles`. """
    bins = np.nanquantile(matrix.ravel(), np.sort(quantiles)[::-1])

    if len(bins) > 1:
        digitized = np.digitize(matrix, [*bins, np.nan]).astype(float)
    else:
        digitized = np.zeros_like(matrix, dtype=np.float64)
        digitized[matrix <= bins[0]] = 1.0

    digitized[np.isnan(matrix)] = np.nan
    return digitized


def gridify(matrix, frequencies, iline=True, xline=True):
    """ Convert digitized map into grid with various frequencies corresponding to different bins. """
    values = np.unique(matrix[~np.isnan(matrix)])
    if len(values) != len(frequencies):
        min_freq = min(frequencies)
        max_freq = max(frequencies)
        multiplier = np.power(max_freq/min_freq, 1/(len(values) - 1))
        frequencies = [np.rint(max_freq / (multiplier ** i))
                       for i, _ in enumerate(values)]
    else:
        frequencies = np.sort(frequencies)[::-1]

    grid = np.zeros_like(matrix)
    for value, freq in zip(values, frequencies):
        idx_1, idx_2 = np.nonzero(matrix == value)

        if iline:
            mask = (idx_1 % freq == 0)
            grid[idx_1[mask], idx_2[mask]] = 1
        if xline:
            mask = (idx_2 % freq == 0)
            grid[idx_1[mask], idx_2[mask]] = 1

    grid[np.isnan(matrix)] = np.nan
    return grid



@njit
def correct_pi(horizon_phase, eps):
    """ Jit-accelerated function to <>. """
    for i in range(horizon_phase.shape[0]):
        prev = horizon_phase[i, 0]
        for j in range(1, horizon_phase.shape[1] - 1):
            if np.abs(np.abs(prev) - np.pi) <= eps and np.abs(np.abs(horizon_phase[i, j + 1]) - np.pi) <= eps:
                horizon_phase[i, j] = prev
            prev = horizon_phase[i, j]
    return horizon_phase<|MERGE_RESOLUTION|>--- conflicted
+++ resolved
@@ -817,26 +817,24 @@
 
     def tracewise(self, func, l=3, pbar=True, **kwargs):
         """ Apply `func` to compare two cubes tracewise. """
-        if len(self.geometries) != 2:
-            raise ValueError()
         pbar = tqdm if pbar else lambda iterator, *args, **kwargs: iterator
         metric = np.full((*self.geometry.ranges, l), np.nan)
 
-        s_1 = self.geometries[0].dataframe['trace_index']
-        s_2 = self.geometries[1].dataframe['trace_index']
-
-        for idx, trace_index_1 in pbar(s_1.iteritems(), total=len(s_1)):
-            trace_index_2 = s_2[idx]
-
-            header = self.geometries[0].segyfile.header[trace_index_1]
+        indices = [g.dataframe['trace_index'] for g in self.geometries]
+
+        for idx, trace_index_1 in pbar(indices[0].iteritems(), total=len(indices[0])):
+            trace_indices = [ind[idx] for ind in indices]
+
+            header = self.geometries[0].segyfile.header[trace_indices[0]]
             keys = [header.get(field) for field in self.geometries[0].byte_no]
             store_key = [self.geometries[0].uniques_inversed[i][item] for i, item in enumerate(keys)]
             store_key = tuple(store_key)
 
-            trace_1 = self.geometries[0].load_trace(trace_index_1)
-            trace_2 = self.geometries[1].load_trace(trace_index_2)
-
-            metric[store_key] = func(trace_1, trace_2, **kwargs)
+            traces = []
+            for geometry, trace_index in zip(self.geometries, trace_indices):
+                traces.append(geometry.load_trace(trace_index))
+
+            metric[store_key] = func(*traces, **kwargs)
 
         title = f"tracewise {func}"
         plot_dict = {
@@ -850,56 +848,10 @@
         }
         return metric, plot_dict
 
-<<<<<<< HEAD
-
-    def blockwise(self, func, l=3, pbar=True, window=(5, 5), strides=(1, 1), **kwargs):
-        """ Apply function to all traces in lateral window """
-        if len(self.geometries) != 2:
-            raise ValueError()
-
-        pbar = tqdm if pbar else lambda iterator, *args, **kwargs: iterator
-        metric_shape = list(map(lambda x: int((x[0]-x[1]) / x[2]) + 1,
-                                list(zip(self.geometry.uniques, window, strides))))
-        metric = np.full((*metric_shape, l), np.nan)
-
-        s_1 = self.geometries[0].dataframe[['trace_index']]
-        s_2 = self.geometries[1].dataframe[['trace_index']]
-
-        s_1_items = s_1.index.levels[0][:-window[0]:strides[0]]
-        s_2_items = s_2.index.levels[1][:-window[1]:strides[0]]
-
-        with pbar(total=len(s_1_items) * len(s_2_items)) as _bar:
-            for i, il in enumerate(s_1_items):
-                for j, ix in enumerate(s_2_items):
-                    idx = (list(range(il, il+window[0])), list(range(ix, ix+window[1])))
-                    trace_indices_1 = s_1.loc[idx, 'trace_index'].values
-                    trace_indices_2 = s_2.loc[idx, 'trace_index'].values
-
-                    trace_1 = self.geometries[0].load_traces_segy(trace_indices_1)
-                    trace_2 = self.geometries[1].load_traces_segy(trace_indices_2)
-                    metric[i, j] = func(trace_1, trace_2, **kwargs)
-                    _bar.update(1)
-
-        title = f"tracewise {func}"
-        plot_dict = {
-            'spatial': self.spatial,
-            'title': f'{title} for {self.name} on cube {self.cube_name}',
-            'cmap': 'seismic',
-            'zmin': None, 'zmax': None,
-            'ignore_value': np.nan,
-            # **kwargs
-        }
-        return metric, plot_dict
-
-
-=======
->>>>>>> d7ae748e
     def tracewise_unsafe(self, func, l=3, pbar=True, **kwargs):
         """ Apply `func` to compare two cubes tracewise in an unsafe way:
         structure of cubes is assumed to be identical.
         """
-        if len(self.geometries) != 2:
-            raise ValueError()
         pbar = tqdm if pbar else lambda iterator, *args, **kwargs: iterator
         metric = np.full((*self.geometry.ranges, l), np.nan)
 
@@ -909,9 +861,8 @@
             store_key = [self.geometries[0].uniques_inversed[i][item] for i, item in enumerate(keys)]
             store_key = tuple(store_key)
 
-            trace_1 = self.geometries[0].load_trace(idx)
-            trace_2 = self.geometries[1].load_trace(idx)
-            metric[store_key] = func(trace_1, trace_2, **kwargs)
+            traces = [g.load_trace(idx) for g in self.geometries]
+            metric[store_key] = func(*traces, **kwargs)
 
         title = f"tracewise unsafe {func}"
         plot_dict = {
@@ -922,6 +873,54 @@
             'ignore_value': np.nan,
             'xlabel': 'ilines', 'ylabel': 'xlines',
             **kwargs
+        }
+        return metric, plot_dict
+
+    
+    def blockwise(self, func, l=3, pbar=True, kernel=(5, 5), block_size=(1000, 1000), heights=None, prep_func=None, **kwargs):
+        """ Apply function to all traces in lateral window """
+
+        window = np.array(kernel)
+        low = window // 2
+        high = window - low
+        
+        total = np.product(self.geometries[0].ranges-window)
+        prep_func = prep_func if prep_func else lambda x: x
+
+        pbar = tqdm if pbar else lambda iterator, *args, **kwargs: iterator
+        metric = np.full((*self.geometries[0].ranges, l), np.nan)
+
+        block_indices = [np.arange(0, self.geometries[0].cube_shape[0], block_size[0]-window[0]), 
+                         np.arange(0, self.geometries[0].cube_shape[1], block_size[1]-window[1])]
+        heights = np.arange(self.geometries[0].cube_shape[2]) if heights is None else np.arange(*heights)
+
+        with tqdm(total=total) as pbar:
+            for _il_block in block_indices[0]:
+                for _ix_block in block_indices[1]:
+                    locations = [np.arange(_il_block, _il_block + np.min((self.geometries[0].cube_shape[0] - _il_block, block_size[0]))),
+                                 np.arange(_ix_block, _ix_block + np.min((self.geometries[0].cube_shape[1] - _ix_block, block_size[1]))),
+                                 heights]
+
+                    blocks = [prep_func(g.load_crop(locations)) for g in self.geometries]
+
+                    for _il_kernel in range(low[0], blocks[0].shape[0] - high[0]):
+                        for _ix_kernel in range(low[1], blocks[0].shape[1] - high[1]):
+
+                            il_from, il_to = _il_kernel - low[0], _il_kernel + high[0],
+                            ix_from, ix_to = _ix_kernel - low[1], _ix_kernel + high[1]
+
+                            subsets = [b[il_from:il_to, ix_from:ix_to, :].reshape((-1, b.shape[-1])) for b in blocks]
+                            metric[_il_block + _il_kernel, _ix_block + _ix_kernel, :] = func(*subsets, **kwargs)
+                            pbar.update(1)
+
+        title = f"Blockwise {func}"
+        plot_dict = {
+            'spatial': self.spatial,
+            'title': f'{title} for {self.name} on cube {self.cube_name}',
+            'cmap': 'seismic',
+            'zmin': None, 'zmax': None,
+            'ignore_value': np.nan,
+            # **kwargs
         }
         return metric, plot_dict
 
