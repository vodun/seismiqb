<<<<<<< HEAD
=======
""" Horizon class and metrics. """
#pylint: disable=too-many-lines, import-error
import os
from copy import copy
from functools import wraps
from itertools import product
from textwrap import dedent
from abc import ABC, abstractmethod

import numpy as np
import pandas as pd
from numba import njit, prange

import cv2
from scipy.ndimage.morphology import binary_fill_holes, binary_erosion
from skimage.measure import label, regionprops

from ..batchflow import HistoSampler

from .geometry import SeismicGeometry
from .utils import round_to_array
from .plot_utils import plot_image, plot_images_overlap, show_sampler



class BaseLabel(ABC):
    """ Base class for labels. """
    @abstractmethod
    def from_file(self, path):
        """ Labels must be loadable from file on disk. """

    @abstractmethod
    def from_points(self, array):
        """ Labels must be loadable from array of needed format. """

    @abstractmethod
    def add_to_mask(self, mask, mask_bbox, **kwargs):
        """ Labels must be able to create masks for training. """



class UnstructuredHorizon(BaseLabel):
    """ !!. """

    CHARISMA_SPEC = ['INLINE', '_', 'INLINE_3D', 'XLINE', '__', 'CROSSLINE_3D', 'CDP_X', 'CDP_Y', 'height']
    REDUCED_CHARISMA_SPEC = ['INLINE_3D', 'CROSSLINE_3D', 'height']

    FBP_SPEC = ['FieldRecord', 'TraceNumber', 'file_id', 'FIRST_BREAK_TIME']

    def __init__(self, storage, geometry, name=None, **kwargs):
        # Meta information
        self.path = None
        self.name = name
        self.format = None

        # Storage
        self.dataframe = None
        self.attached = False

        # Heights information
        self.h_min, self.h_max = None, None
        self.h_mean, self.h_std = None, None

        # Attributes from geometry
        self.geometry = geometry
        self.cube_name = geometry.name

        # Check format of storage, then use it to populate attributes
        if isinstance(storage, str):
            # path to csv-like file
            self.format = 'file'

        elif isinstance(storage, pd.DataFrame):
            # points-like dataframe
            self.format = 'dataframe'

        elif isinstance(storage, np.ndarray) and storage.ndim == 2 and storage.shape[1] == 3:
            # array with row in (iline, xline, height) format
            self.format = 'points'

        getattr(self, 'from_{}'.format(self.format))(storage, **kwargs)


    def from_points(self, points, **kwargs):
        """ Not needed. """


    def from_dataframe(self, dataframe, attach=True, height_prefix='height', transform=False):
        """ Load horizon data from dataframe.

        Parameters
        ----------
        attack : bool
            Whether to store horizon data in common dataframe inside `geometry` attributes.
        transform : bool
            Whether to transform line coordinates to the cubic ones.
        height_prefix : str
            Column name with height.
        """
        if transform:
            dataframe[height_prefix] = (dataframe[height_prefix] - self.geometry.delay) / self.geometry.sample_rate
        dataframe.rename(columns={height_prefix: self.name}, inplace=True)
        dataframe.set_index(self.geometry.index, inplace=True)
        self.dataframe = dataframe

        self.h_min, self.h_max = self.dataframe.min().values[0], self.dataframe.max().values[0]
        self.h_mean, self.h_std = self.dataframe.mean().values[0], self.dataframe.std().values[0]

        if attach:
            self.attach()


    def from_file(self, path, names=None, columns=None, height_prefix='height', reader_params=None, **kwargs):
        """ Init from path to csv-like file.

        Parameters
        ----------
        names : sequence of str
            Names of columns in file.
        columns : sequence of str
            Names of columns to actually load.
        height_prefix : str
            Column name with height.
        reader_params : None or dict
            Additional parameters for file reader.
        """
        #pylint: disable=anomalous-backslash-in-string
        _ = kwargs
        if names is None:
            with open(path) as file:
                line_len = len(file.readline().split(' '))
            if line_len == 3:
                names = UnstructuredHorizon.REDUCED_CHARISMA_SPEC
            elif line_len == 9:
                names = UnstructuredHorizon.CHARISMA_SPEC
        columns = columns or self.geometry.index + [height_prefix]

        self.path = path
        self.name = os.path.basename(path)

        defaults = {'sep': '\s+'}
        reader_params = reader_params or {}
        reader_params = {**defaults, **reader_params}
        df = pd.read_csv(path, names=names, usecols=columns, **reader_params)

        # Convert coordinates of horizons to the one that present in cube geometry
        # df[columns] = np.rint(df[columns]).astype(np.int64)
        df[columns] = df[columns].astype(np.int64)
        for i, idx in enumerate(self.geometry.index):
            df[idx] = round_to_array(df[idx].values, self.geometry.vals[i])

        self.from_dataframe(df, transform=True, height_prefix=columns[-1])

    def attach(self):
        """ Store horizon data in common dataframe inside `geometry` attributes. """
        if not hasattr(self.geometry, 'horizons'):
            self.geometry.horizons = pd.DataFrame(index=self.geometry.dataframe.index)

        self.geometry.horizons = pd.merge(self.geometry.horizons, self.dataframe,
                                          left_index=True, right_index=True,
                                          how='left')
        self.attached = True

    def filter_points(self, **kwargs):
        """ Remove points that correspond to bad traces, e.g. zero traces. """
        _ = kwargs
        raise NotImplementedError('Yet to be done!')


    def add_to_mask(self, mask, locations=None, width=3, alpha=1, iterator=None, **kwargs):
        """ Add horizon to a background.
        Note that background is changed in-place.

        Parameters
        ----------
        mask : ndarray
            Background to add horizon to.
        locations : sequence of arrays
            List of desired locations to load: along the first index, the second, and depth.
        width : int
            Width of an added horizon.
        iterator : None or sequence
            If provided, indices to use to load height from dataframe.
        """
        _ = kwargs
        low = width // 2
        high = max(width - low, 0)

        shift_1, shift_2, h_min = [np.min(item) for item in locations]
        h_max = np.max(locations[-1])

        if iterator is None:
            # usual case
            iterator = list(product(*[[self.geometry.vals[idx][i] for i in locations[idx]] for idx in range(2)]))
            idx_iterator = np.array(list(product(*locations[:2])))
            idx_1 = idx_iterator[:, 0] - shift_1
            idx_2 = idx_iterator[:, 1] - shift_2

        else:
            #TODO: remove this and make separate method inside `SeismicGeometry` for loading data with same iterator
            #TODO: think about moving horizons to `geometry` attributes altogether..
            # Currently, `show_slide` only:
            axis = np.argmin(np.array([len(np.unique(np.array(iterator)[:, idx])) for idx in range(2)]))
            loc = iterator[axis][0]
            other_axis = 1 - axis

            others = self.geometry.dataframe[self.geometry.dataframe.index.get_level_values(axis) == loc]
            others = others.index.get_level_values(other_axis).values
            others_iterator = np.array([np.where(others == item[other_axis])[0][0] for item in iterator])

            idx_1 = np.zeros_like(others_iterator) if axis == 0 else others_iterator
            idx_2 = np.zeros_like(others_iterator) if axis == 1 else others_iterator


        heights = self.dataframe[self.name].get(iterator, np.nan).values.astype(np.int32)

        # Filter labels based on height
        heights_mask = np.asarray((np.isnan(heights) == False) & # pylint: disable=singleton-comparison
                                  (heights >= h_min + low) &
                                  (heights <= h_max - high)).nonzero()[0]

        idx_1 = idx_1[heights_mask]
        idx_2 = idx_2[heights_mask]
        heights = heights[heights_mask]
        heights -= (h_min + low)

        # Place values on current heights and shift them one unit below.
        for _ in range(width):
            mask[idx_1, idx_2, heights] = alpha
            heights += 1
        return mask

    # Visualization
    def show_slide(self, loc, width=3, axis=0, stable=False, order_axes=None, **kwargs):
        """ Show slide with horizon on it.

        Parameters
        ----------
        loc : int
            Number of slide to load.
        axis : int
            Number of axis to load slide along.
        stable : bool
            Whether or not to use the same sorting order as in the segyfile.
        """
        # Load seismic slide
        locations, axis = self.geometry.make_slide_locations(loc, axis=axis, return_axis=True)
        shape = np.array([len(item) for item in locations])

        # Create the same indices, as for seismic slide loading
        #TODO: make slide indices shareable
        seismic_slide = self.geometry.load_slide(loc=loc, axis=axis, stable=stable)
        _, iterator = self.geometry.make_slide_indices(loc=loc, axis=axis, stable=stable, return_iterator=True)
        shape[1 - axis] = -1

        # Create mask with horizon
        mask = np.zeros_like(seismic_slide.reshape(shape))
        mask = self.add_to_mask(mask, locations, width=width, iterator=iterator if stable else None)
        seismic_slide, mask = np.squeeze(seismic_slide), np.squeeze(mask)

        # Display everything
        title = f'{self.geometry.index[axis]} {loc} out of {self.geometry.uniques[axis]}'
        meta_title = f'U-horizon {self.name} on {self.geometry.name}'
        plot_images_overlap([seismic_slide, mask], title=title, order_axes=order_axes, meta_title=meta_title, **kwargs)




def synchronizable(base='matrix'):
    """ Marks function as one that can be synchronized.
    Under the hood, uses `synchronize` method with desired `base` before and/or after the function call.
    If the horizon is already in sync ('synchronized' attribute evaluates to True), no sync is performed.

    Parameters
    ----------
    base : 'matrix' or 'array'
        Base of synchronization: if 'matrix', then 'array' is synchronized, and vice versa.
    before : bool
        Whether to synchronize before the function call.
    after : bool
        Whether to synchronize after the function call.
    """
    def _synchronizable(func):
        @wraps(func)
        def wrapped(self, *args, before=True, after=True, **kwargs):
            if before and not self.synchronized:
                self.synchronize(base)
                self.synchronized = True
                if self.debug:
                    self.debug_update()

            result = func(self, *args, **kwargs)
            self.synchronized = False

            if after:
                self.synchronize(base)
                self.synchronized = True
                if self.debug:
                    self.debug_update()
            return result
        return wrapped
    return _synchronizable



class Horizon(BaseLabel):
    """ Finally, we've made a separate class for horizon storing..
    !!.
    """
    #pylint: disable=too-many-public-methods, import-outside-toplevel

    # CHARISMA: default seismic format of storing surfaces inside the 3D volume
    CHARISMA_SPEC = ['INLINE', '_', 'iline', 'XLINE', '__', 'xline', 'cdp_x', 'cdp_y', 'height']

    # REDUCED_CHARISMA: CHARISMA without redundant columns
    REDUCED_CHARISMA_SPEC = ['iline', 'xline', 'height']

    # Columns that are used from the file
    COLUMNS = ['iline', 'xline', 'height']

    # Value to place into blank spaces
    FILL_VALUE = -999999

    def __init__(self, storage, geometry, name=None, debug=False, debug_attrs=None, **kwargs):
        # Meta information
        self.path = None
        self.name = name
        self.format = None

        # Main storage and coordinates of local system inside the cubic one
        self.bbox = None
        self.i_min, self.i_max = None, None
        self.x_min, self.x_max = None, None
        self.i_length, self.x_length = None, None
        self.matrix = None

        # Additional way of storing the underlying data
        self._points = None

        # Heights information
        self.h_min, self.h_max = None, None
        self.h_mean, self.h_std = None, None

        # Attributes from geometry
        if isinstance(geometry, str):
            geometry = SeismicGeometry(geometry, process=True)
        self.geometry = geometry
        self.cube_name = geometry.name
        self.cube_shape = geometry.cube_shape

        self.sampler = None

        # Store copies of attributes
        self.debug = debug
        self.debug_attrs = debug_attrs or ['matrix', 'points']

        # Check format of storage, then use it to populate attributes
        if isinstance(storage, str):
            # path to csv-like file
            self.format = 'file'

        elif isinstance(storage, dict):
            # mapping from (iline, xline) to (height)
            self.format = 'dict'

        elif isinstance(storage, np.ndarray):
            if storage.ndim == 2 and storage.shape[1] == 3:
                # array with row in (iline, xline, height) format
                self.format = 'points'

            elif storage.ndim == 2 and (storage.shape == self.cube_shape[:-1]).all():
                # matrix of (iline, xline) shape with every value being height
                self.format = 'full_matrix'

            elif storage.ndim == 2:
                # matrix of (iline, xline) shape with every value being height
                self.format = 'matrix'

        getattr(self, 'from_{}'.format(self.format))(storage, **kwargs)
        self.synchronized = True

    @property
    def points(self):
        """ Storage of horizon data as (N, 3) array of (iline, xline, height) in cubic coordinates.
        If the horizon is created not from (N, 3) array, evaluated at the time of first access.
        """
        if self._points is None and self.matrix is not None:
            points = self.matrix_to_points(self.matrix)
            points[:, 0] += self.i_min
            points[:, 1] += self.x_min
            self._points = points
        return self._points

    @points.setter
    def points(self, value):
        self._points = value


    def __len__(self):
        """ Number of labeled traces. """
        return len(np.asarray(self.matrix != self.FILL_VALUE).nonzero()[0])


    # Debug methods
    def debug_update(self):
        """ Create copies of all 'debug_attributes' to use for later debug. """
        for attr in self.debug_attrs:
            setattr(self, 'copy_{}'.format(attr), copy(getattr(self, attr)))

    def debug_check(self):
        """ Assert that current storages are the same as their saved copies. """
        for attr in self.debug_attrs:
            assert (getattr(self, attr) == getattr(self, 'copy_{}'.format(attr))).all(), \
            "Attribute `{}` is not the same as it's saved copy!".format(attr)


    # Coordinate transforms
    def lines_to_cubic(self, array):
        """ Convert ilines-xlines to cubic coordinates system. """
        array[:, 0] -= self.geometry.ilines_offset
        array[:, 1] -= self.geometry.xlines_offset
        array[:, 2] -= self.geometry.delay
        array[:, 2] /= self.geometry.sample_rate
        return array

    def cubic_to_lines(self, array):
        """ Convert cubic coordinates to ilines-xlines system. """
        array = array.astype(float)
        array[:, 0] += self.geometry.ilines_offset
        array[:, 1] += self.geometry.xlines_offset
        array[:, 2] *= self.geometry.sample_rate
        array[:, 2] += self.geometry.delay
        return array


    # Initialization from different containers
    def from_points(self, points, transform=False, verify=True, **kwargs):
        """ Base initialization: from point cloud array of (N, 3) shape.

        Parameters
        ----------
        points : ndarray
            Array of points. Each row describes one point inside the cube: two spatial coordinates and depth.
        transform : bool
            Whether transform from line coordinates (ilines, xlines) to cubic system.
        """
        _ = kwargs

        # Transform to cubic coordinates, if needed
        if transform:
            points = self.lines_to_cubic(points)
        if verify:
            idx = np.where((points[:, 0] >= 0) &
                           (points[:, 1] >= 0) &
                           (points[:, 2] >= 0) &
                           (points[:, 0] < self.cube_shape[0]) &
                           (points[:, 1] < self.cube_shape[1]) &
                           (points[:, 2] < self.cube_shape[2]))[0]
            points = points[idx]
        self.points = np.rint(points).astype(np.int32)

        # Collect stats on separate axes
        self.i_min, self.x_min, self.h_min = np.min(self.points, axis=0).astype(np.int32)
        self.i_max, self.x_max, self.h_max = np.max(self.points, axis=0).astype(np.int32)

        self.h_mean = np.mean(self.points[:, -1])
        self.h_std = np.std(self.points[:, -1])

        self.i_length = (self.i_max - self.i_min) + 1
        self.x_length = (self.x_max - self.x_min) + 1
        self.bbox = np.array([[self.i_min, self.i_max],
                              [self.x_min, self.x_max]],
                             dtype=np.int32)

        # Convert array of (N, 3) shape to depth map (matrix)
        copy_points = np.copy(self.points)
        copy_points[:, 0] -= self.i_min
        copy_points[:, 1] -= self.x_min
        matrix = np.full((self.i_length, self.x_length), self.FILL_VALUE, np.int32)

        matrix[copy_points[:, 0], copy_points[:, 1]] = copy_points[:, 2]
        self.matrix = matrix

        if self.debug:
            self.debug_update()


    def from_file(self, path, transform=True, **kwargs):
        """ Init from path to either CHARISMA or REDUCED_CHARISMA csv-like file. """
        _ = kwargs

        self.path = path
        self.name = os.path.basename(path)
        points = self.file_to_points(path)
        self.from_points(points, transform)

    def file_to_points(self, path):
        """ Get point cloud array from file values. """
        #pylint: disable=anomalous-backslash-in-string
        with open(path) as file:
            line_len = len(file.readline().split(' '))
        if line_len == 3:
            names = Horizon.REDUCED_CHARISMA_SPEC
        elif line_len >= 9:
            names = Horizon.CHARISMA_SPEC
        else:
            raise ValueError('Horizon labels must be in CHARISMA or REDUCED_CHARISMA format.')

        df = pd.read_csv(path, sep='\s+', names=names, usecols=Horizon.COLUMNS)
        df.sort_values(Horizon.COLUMNS, inplace=True)
        return df.values


    def from_matrix(self, matrix, i_min, x_min, **kwargs):
        """ Init from matrix and location of minimum i, x points. """
        _ = kwargs

        self.matrix = matrix
        self.i_min, self.x_min = i_min, x_min
        self.i_max, self.x_max = i_min + matrix.shape[0] - 1, x_min + matrix.shape[1] - 1

        non_fill = matrix[matrix != self.FILL_VALUE]
        self.h_min, self.h_max = np.min(non_fill), np.max(non_fill)
        self.h_mean, self.h_std = np.mean(non_fill), np.std(non_fill)

        self.i_length = (self.i_max - self.i_min) + 1
        self.x_length = (self.x_max - self.x_min) + 1
        self.bbox = np.array([[self.i_min, self.i_max],
                              [self.x_min, self.x_max]],
                             dtype=np.int32)
        self._points = None


    def from_full_matrix(self, matrix, **kwargs):
        """ Init from matrix that covers the whole cube. """
        _ = kwargs
        self.from_matrix(matrix, 0, 0, **kwargs)

    @staticmethod
    def matrix_to_points(matrix):
        """ Convert depth-map matrix to points array. """
        idx = np.asarray(matrix != Horizon.FILL_VALUE).nonzero()
        points = np.hstack([idx[0].reshape(-1, 1),
                            idx[1].reshape(-1, 1),
                            matrix[idx[0], idx[1]].reshape(-1, 1)])
        return points


    def from_dict(self, dictionary, transform=True, **kwargs):
        """ Init from mapping from (iline, xline) to depths. """
        _ = kwargs, dictionary, transform

        points = self.dict_to_points(dictionary)
        self.from_points(points, transform=transform)

    @staticmethod
    def dict_to_points(dictionary):
        """ Convert mapping to points array. """
        points = np.hstack([np.array(list(dictionary.keys())),
                            np.array(list(dictionary.values())).reshape(-1, 1)])
        return points


    @staticmethod
    def from_mask(mask, grid_info, threshold=0.5, averaging='mean', minsize=0, prefix='prediction', **kwargs):
        """ Convert mask to a list of horizons.
        Returned list is sorted on length of horizons.

        Parameters
        ----------
        grid_info : dict
            Information about mask creation parameters. For details, check :meth:`.SeismicCubeset.mask_to_horizons`.
            Required keys are `geom` and `range` to infer geometry and leftmost upper point.
        threshold : float
            Parameter of mask-thresholding.
        averaging : str
            Method of pandas.groupby used for finding the center of a horizon
            for each (iline, xline).
        minsize : int
            Minimum length of a horizon to be saved.
        prefix : str
            Name of horizon to use.
        """
        _ = kwargs
        geometry = grid_info['geom']
        i_min, x_min, h_min = [item[0] for item in grid_info['range']]

        if isinstance(threshold, str):
            quantile = float(threshold.split('_')[1])
            threshold = np.nanquantile(mask, quantile)

        mask_ = np.zeros_like(mask, dtype=np.int32)
        mask_[mask >= threshold] = 1
        mask = mask_

        # Note that this does not evaluate anything: all of attributes are properties and are cached
        regions = regionprops(label(mask))

        # Create an instance of Horizon for each separate region
        horizons = []
        for i, region in enumerate(regions):
            coords = region.coords

            if len(coords) > minsize:
                coords = pd.DataFrame(coords, columns=['iline', 'xline', 'height'])
                horizon = getattr(coords.groupby(['iline', 'xline']), averaging)()

                # columns in mask local coordinate system
                ilines = horizon.index.get_level_values('iline').values
                xlines = horizon.index.get_level_values('xline').values
                heights = horizon.values

                # convert to cubic coordinates, make points array, init Horizon from it
                ilines += i_min
                xlines += x_min
                heights += h_min

                points = np.hstack([ilines.reshape(-1, 1),
                                    xlines.reshape(-1, 1),
                                    heights.reshape(-1, 1)])
                horizons.append(Horizon(points, geometry, name=f'{prefix}_{i}'))

        horizons.sort(key=len)
        return horizons


    # Functions to use to change the horizon
    def synchronize(self, base='matrix'):
        """ Synchronize the whole horizon instance with base storage. """
        if not self.synchronized:
            if base == 'matrix':
                self.from_matrix(self.matrix, self.i_min, self.x_min)
            elif base == 'points':
                self.from_points(self.points)
            self.synchronized = True

    @synchronizable('matrix')
    def apply_to_matrix(self, function, **kwargs):
        """ Apply passed function to matrix storage. Automatically synchronizes the instance after.

        Parameters
        ----------
        function : callable
            Applied to matrix storage directly.
            Can return either new_matrix, new_i_min, new_x_min or new_matrix only.
        kwargs : dict
            Additional arguments to pass to the function.
        """
        result = function(self.matrix, **kwargs)
        if isinstance(result, tuple) and len(result) == 3:
            matrix, i_min, x_min = result
        else:
            matrix, i_min, x_min = result, self.i_min, self.x_min
        self.matrix, self.i_min, self.x_min = matrix, i_min, x_min

    @synchronizable('points')
    def apply_to_points(self, function, **kwargs):
        """ Apply passed function to points storage. Automatically synchronizes the instance after.

        Parameters
        ----------
        function : callable
            Applied to points storage directly.
        kwargs : dict
            Additional arguments to pass to the function.
        """
        self.points = function(self.points, **kwargs)

    def filter_points(self, filtering_matrix=None, **kwargs):
        """ Remove points that correspond to 1's in `filtering_matrix` from points storage."""
        filtering_matrix = filtering_matrix or self.geometry.zero_traces

        def filtering_function(points, **kwds):
            _ = kwds
            return _filtering_function(points, filtering_matrix)

        self.apply_to_points(filtering_function, before=False, after=True, **kwargs)

    def filter_matrix(self, filtering_matrix=None, **kwargs):
        """ Remove points that correspond to 1's in `filtering_matrix` from matrix storage."""
        filtering_matrix = filtering_matrix or self.geometry.zero_traces
        idx_i, idx_x = np.asarray(filtering_matrix[self.i_min:self.i_max + 1,
                                                   self.x_min:self.x_max + 1] == 1).nonzero()

        def filtering_function(matrix, **kwds):
            _ = kwds
            matrix[idx_i, idx_x] = self.FILL_VALUE
            return matrix

        self.apply_to_matrix(filtering_function, before=False, after=True, **kwargs)

    def smooth_out(self, kernel_size=3, sigma=0.8, iters=1, preserve_borders=True, **kwargs):
        """ Convolve the horizon with gaussian kernel with special treatment to absent points:
        if the point was present in the original horizon, then it is changed to a weighted sum of all
        present points nearby;
        if the point was absent in the original horizon and there is at least one non-fill point nearby,
        then it is changed to a weighted sum of all present points nearby.

        Parameters
        ----------
        kernel_size : int
            Size of gaussian filter.
        sigma : number
            Standard deviation (spread or “width”) for gaussian kernel.
            The lower, the more weight is put into the point itself.
        """
        def smoothing_function(src, **kwds):
            _ = kwds
            k = int(np.floor(kernel_size / 2))

            ax = np.linspace(-(kernel_size - 1) / 2., (kernel_size - 1) / 2., kernel_size)
            x_points, y_points = np.meshgrid(ax, ax)
            kernel = np.exp(-0.5 * (np.square(x_points) + np.square(y_points)) / np.square(sigma))
            gaussian_kernel = (kernel / np.sum(kernel).astype(np.float32))
            raveled_gaussian_kernel = gaussian_kernel.ravel()

            @njit
            def _smoothing_function(src, fill_value):
                #pylint: disable=not-an-iterable
                dst = np.copy(src)
                for iline in range(k, src.shape[0]-k):
                    for xline in prange(k, src.shape[1]-k):
                        element = src[iline-k:iline+k+1, xline-k:xline+k+1]

                        s, sum_weights = 0.0, 0.0
                        for item, weight in zip(element.ravel(), raveled_gaussian_kernel):
                            if item != fill_value:
                                s += item * weight
                                sum_weights += weight

                        if sum_weights != 0.0:
                            val = s / sum_weights
                            dst[iline, xline] = val
                dst = np.rint(dst).astype(np.int32)
                return dst

            smoothed = src
            for _ in range(iters):
                smoothed = _smoothing_function(smoothed, self.FILL_VALUE)

            if preserve_borders:
                # pylint: disable=invalid-unary-operand-type
                idx_i, idx_x = np.asarray(~self.filled_matrix).nonzero()
                smoothed[idx_i, idx_x] = self.FILL_VALUE
            return smoothed

        self.apply_to_matrix(smoothing_function, before=False, after=True, **kwargs)


    # Horizon usage: point/mask generation
    def create_sampler(self, bins=None, quality_grid=None, **kwargs):
        """ Create sampler based on horizon location.

        Parameters
        ----------
        bins : sequence
            Size of ticks alongs each respective axis.
        """
        _ = kwargs
        default_bins = self.cube_shape // np.array([5, 20, 20])
        bins = bins if bins is not None else default_bins
        quality_grid = self.geometry.quality_grid if quality_grid is True else quality_grid

        if quality_grid is not None:
            points = _filtering_function(np.copy(self.points), 1 - quality_grid)
        else:
            points = self.points

        self.sampler = HistoSampler(np.histogramdd(points/self.cube_shape, bins=bins))

    def show_sampler(self, n=100000, eps=3, show_unique=False, **kwargs):
        """ Generate a lot of points and look at their (iline, xline) positions.

        Parameters
        ----------
        n : int
            Number of points to generate.
        eps : int
            Window of painting.
        """
        show_sampler(self.sampler, None, self.geometry, n=n, eps=eps, show_unique=show_unique, **kwargs)


    def add_to_mask(self, mask, locations=None, width=3, alpha=1, **kwargs):
        """ Add horizon to a background.
        Note that background is changed in-place.

        Parameters
        ----------
        mask : ndarray
            Background to add horizon to.
        mask_bbox : ndarray
            Bounding box of a mask: minimum/maximum iline, xline and depth.
        width : int
            Width of an added horizon.
        """
        _ = kwargs
        low = width // 2
        high = max(width - low, 0)

        mask_bbox = np.array([[locations[0][0], locations[0][-1]+1],
                              [locations[1][0], locations[1][-1]+1],
                              [locations[2][0], locations[2][-1]+1]],
                             dtype=np.int32)

        # Getting coordinates of overlap in cubic system
        (mask_i_min, mask_i_max), (mask_x_min, mask_x_max), (mask_h_min, mask_h_max) = mask_bbox

        #TODO: add clear explanation about usage of advanced index in Horizon
        i_min, i_max = max(self.i_min, mask_i_min), min(self.i_max + 1, mask_i_max)
        x_min, x_max = max(self.x_min, mask_x_min), min(self.x_max + 1, mask_x_max)
        overlap = self.matrix[i_min - self.i_min:i_max - self.i_min,
                              x_min - self.x_min:x_max - self.x_min]

        # Coordinates of points to use in overlap local system
        idx_i, idx_x = np.asarray((overlap != self.FILL_VALUE) &
                                  (overlap >= mask_h_min + low) &
                                  (overlap <= mask_h_max - high)).nonzero()
        heights = overlap[idx_i, idx_x]

        # Convert coordinates to mask local system
        idx_i += i_min - mask_i_min
        idx_x += x_min - mask_x_min
        heights -= (mask_h_min + low)

        for _ in range(width):
            mask[idx_i, idx_x, heights] = alpha
            heights += 1
        return mask


    def get_cube_values(self, window=23, offset=0, scale=False, chunk_size=256):
        """ Get values from the cube along the horizon.

        Parameters
        ----------
        window : int
            Width of data to cut.
        offset : int
            Value to add to each entry in matrix.
        scale : bool, callable
            If True, then values are scaled to [0, 1] range.
            If callable, then it is applied to iline-oriented slices of data from the cube.
        chunk_size : int
            Size of data along height axis processed at a time.
        """
        low = window // 2
        high = max(window - low, 0)
        chunk_size = min(chunk_size, self.h_max - self.h_min + window)

        cube_hdf5 = self.geometry.file_hdf5['cube_h']
        background = np.full((self.geometry.ilines_len, self.geometry.xlines_len, window), np.nan)

        # Make callable scaler
        if callable(scale):
            pass
        elif scale is True:
            scale = self.geometry.scaler
        elif scale is False:
            scale = lambda array: array

        for h_start in range(self.h_min - low, self.h_max + high, chunk_size):
            h_end = min(h_start + chunk_size, self.h_max + high, self.geometry.depth)

            # Get chunk from the cube (depth-wise)
            data_chunk = cube_hdf5[h_start:h_end, :, :]
            data_chunk = scale(data_chunk)

            # Check which points of the horizon are in the current chunk (and present)
            idx_i, idx_x = np.asarray((self.matrix != self.FILL_VALUE) &
                                      (self.matrix >= h_start) &
                                      (self.matrix < h_end)).nonzero()
            heights = self.matrix[idx_i, idx_x]

            # Convert spatial coordinates to cubic, convert height to current chunk local system
            idx_i += self.i_min
            idx_x += self.x_min
            heights -= (h_start + low - offset)

            # Subsequently add values from the cube to background, shift horizon 1 unit lower,
            # remove all heights that are bigger than can fit into background
            for j in range(window):
                background[idx_i, idx_x, np.full_like(heights, j)] = data_chunk[heights, idx_i, idx_x]
                heights += 1

                idx_i = idx_i[heights < chunk_size]
                idx_x = idx_x[heights < chunk_size]
                heights = heights[heights < chunk_size]

        return background

    def get_cube_values_line(self, orientation='ilines', line=1, window=23, offset=0, scale=False):
        """ Get values from the cube along the horizon on a particular line.

        Parameters
        ----------
        orientation : str
            Whether to cut along ilines ('i') or xlines ('x').
        line : int
            Number of line to cut along.
        window : int
            Width of data to cut.
        offset : int
            Value to add to each entry in matrix.
        scale : bool, callable
            If True, then values are scaled to [0, 1] range.
            If callable, then it is applied to iline-oriented slices of data from the cube.
        chunk_size : int
            Size of data along height axis processed at a time.
        """
        low = window // 2

        # Make callable scaler
        if callable(scale):
            pass
        elif scale is True:
            scale = self.geometry.scaler
        elif scale is False:
            scale = lambda array: array

        # Parameters for different orientation
        if orientation.startswith('i'):
            cube_hdf5 = self.geometry.file_hdf5['cube']
            slide_transform = lambda array: array

            hor_line = np.squeeze(self.matrix[line, :])
            background = np.zeros((self.geometry.xlines_len, window))
            idx_offset = self.x_min
            bad_traces = np.squeeze(self.geometry.zero_traces[line, :])

        elif orientation.startswith('x'):
            cube_hdf5 = self.geometry.file_hdf5['cube_x']
            slide_transform = lambda array: array.T

            hor_line = np.squeeze(self.matrix[:, line])
            background = np.zeros((self.geometry.ilines_len, window))
            idx_offset = self.i_min
            bad_traces = np.squeeze(self.geometry.zero_traces[:, line])

        # Check where horizon is
        idx = np.asarray((hor_line != self.FILL_VALUE)).nonzero()[0]
        heights = hor_line[idx]

        # Convert coordinates to cubic system
        idx += idx_offset
        heights -= (low - offset)

        slide = cube_hdf5[line, :, :]
        slide = slide_transform(slide)
        slide = scale(slide)

        # Subsequently add values from the cube to background and shift horizon 1 unit lower
        for j in range(window):
            test = slide[idx, heights]
            background[idx, np.full_like(idx, j)] = test
            heights += 1

        idx = np.asarray((hor_line == self.FILL_VALUE)).nonzero()[0]
        idx += idx_offset
        bad_traces[idx] = 1

        bad_traces = bad_traces.reshape((1, -1) if orientation.startswith('i') else (-1, 1))
        background = background.reshape((1, -1, window) if orientation.startswith('i') else (-1, 1, window))
        return background, bad_traces


    # Horizon properties
    @property
    def amplitudes(self):
        """ Values from the cube along the horizon. """
        return self.get_cube_values(window=1)

    @property
    def binary_matrix(self):
        """ Matrix with ones at places where horizon is present and zeros everywhere else. """
        return (self.matrix > 0).astype(bool)

    @property
    def borders_matrix(self):
        """ Borders of horizons (borders of holes inside are not included). """
        filled_matrix = self.filled_matrix
        structure = np.ones((3, 3))
        eroded = binary_erosion(filled_matrix, structure, border_value=0)
        return filled_matrix ^ eroded # binary difference operation

    @property
    def boundaries_matrix(self):
        """ Borders of horizons (borders of holes inside included). """
        binary_matrix = self.binary_matrix
        structure = np.ones((3, 3))
        eroded = binary_erosion(binary_matrix, structure, border_value=0)
        return binary_matrix ^ eroded # binary difference operation

    @property
    def coverage(self):
        """ Ratio between number of present values and number of good traces in cube. """
        return len(self) / (np.prod(self.cube_shape[:2]) - np.sum(self.geometry.zero_traces))

    @property
    def filled_matrix(self):
        """ Binary matrix with filled holes. """
        structure = np.ones((3, 3))
        filled_matrix = binary_fill_holes(self.binary_matrix, structure)
        return filled_matrix

    @property
    def full_matrix(self):
        """ Matrix in cubic coordinate system. """
        return self.put_on_full()

    @property
    def grad_i(self):
        """ Change of heights along iline direction. """
        return self.grad_along_axis(0)

    @property
    def grad_x(self):
        """ Change of heights along xline direction. """
        return self.grad_along_axis(1)

    @property
    def hash(self):
        """ Hash on current data of the horizon. """
        return hash(self.matrix.data.tobytes())

    @property
    def number_of_holes(self):
        """ Number of holes inside horizon borders. """
        holes_array = self.filled_matrix != self.binary_matrix
        _, num = label(holes_array, connectivity=2, return_num=True, background=0)
        return num

    @property
    def perimeter(self):
        """ Number of points in the borders. """
        return np.sum((self.borders_matrix == 1).astype(np.int32))

    @property
    def solidity(self):
        """ Ratio of area covered by horizon to total area inside borders. """
        return len(self) / np.sum(self.filled_matrix)


    def grad_along_axis(self, axis=0):
        """ Change of heights along specified direction. """
        grad = np.diff(self.matrix, axis=axis, prepend=0)
        grad[np.abs(grad) > 10000] = self.FILL_VALUE
        grad[self.matrix == self.FILL_VALUE] = self.FILL_VALUE
        return grad


    # Evaluate horizon on its own / against other(s)
    def evaluate(self, supports=20, plot=True, savepath=None, printer=print):
        """ Compute crucial metrics of a horizon. """
        msg = f"""
        Number of labeled points: {len(self)}
        Number of points inside borders: {np.sum(self.filled_matrix)}
        Perimeter (length of borders): {self.perimeter}
        Percentage of labeled non-bad traces: {self.coverage}
        Percentage of labeled traces inside borders: {self.solidity}
        Number of holes inside borders: {self.number_of_holes}
        """
        printer(dedent(msg))
        from .metrics import HorizonMetrics
        HorizonMetrics(self).evaluate('support_corrs', supports=supports, agg='mean', plot=plot, savepath=savepath)


    def check_proximity(self, other, offset=0):
        """ Shortcut for :meth:`.HorizonMetrics.evaluate` to compare against the best match of list of horizons. """
        _, overlap_info = self.verify_merge(other)
        diffs = overlap_info['diffs'] + offset

        overlap_info = {
            **overlap_info,
            'mean': np.nanmean(diffs),
            'abs_mean': np.nanmean(np.abs(diffs)),
            'max': np.nanmax(diffs),
            'abs_max': np.nanmax(np.abs(diffs)),
            'std': np.nanstd(diffs),
            'abs_std': np.nanstd(np.abs(diffs)),
            'window_rate': np.nanmean(np.abs(diffs) < (5 / self.geometry.sample_rate)),
            'offset_diffs': diffs,
        }
        return overlap_info


    # Merge functions
    def verify_merge(self, other, mean_threshold=3.0, adjacency=0):
        """ Collect stats of overlapping of two horizons.

        Returns a number that encodes position of two horizons, as well as dictionary with collected statistics.
        If code is 0, then horizons are too far away from each other (heights-wise), and therefore are not mergeable.
        If code is 1, then horizons are too far away from each other (spatially) even with adjacency, and therefore
        are not mergeable.
        If code is 2, then horizons are close enough spatially (with adjacency), but are not overlapping, and therefore
        an additional check (`adjacent_merge`) is needed.
        If code is 3, then horizons are definitely overlapping and are close enough to meet all the thresholds, and
        therefore are mergeable without any additional checks.

        Parameters
        ----------
        self, other : :class:`.Horizon` instances
            Horizons to compare.
        mean_threshold : number
            Height threshold for mean distances.
        adjacency : int
            Margin to consider horizons close (spatially).
        """
        overlap_info = {}

        # Overlap bbox
        overlap_i_min, overlap_i_max = max(self.i_min, other.i_min), min(self.i_max, other.i_max) + 1
        overlap_x_min, overlap_x_max = max(self.x_min, other.x_min), min(self.x_max, other.x_max) + 1
        overlap_bbox = np.array([[overlap_i_min, overlap_i_max],
                                 [overlap_x_min, overlap_x_max]],
                                dtype=np.int32)

        overlap_info.update({'i_min': overlap_i_min,
                             'i_max': overlap_i_max,
                             'x_min': overlap_x_min,
                             'x_max': overlap_x_max,
                             'bbox': overlap_bbox})

        # Simplest possible check: horizon bboxes are too far from each other
        if (overlap_i_min - overlap_i_max > adjacency) or (overlap_x_min - overlap_x_max > adjacency):
            merge_code = 1
            spatial_position = 'distant'
        else:
            merge_code = 2
            spatial_position = 'adjacent'

        # Compare matrices on overlap without adjacency:
        if (overlap_i_min - overlap_i_max < 0) and (overlap_x_min - overlap_x_max < 0):
            self_overlap = self.matrix[overlap_i_min - self.i_min:overlap_i_max - self.i_min,
                                       overlap_x_min - self.x_min:overlap_x_max - self.x_min]

            other_overlap = other.matrix[overlap_i_min - other.i_min:overlap_i_max - other.i_min,
                                         overlap_x_min - other.x_min:overlap_x_max - other.x_min]

            diffs_on_overlap = np.where((self_overlap != self.FILL_VALUE) & (other_overlap != self.FILL_VALUE),
                                        self_overlap - other_overlap, np.nan)
            abs_diffs = np.abs(diffs_on_overlap)

            mean_on_overlap = np.nanmean(abs_diffs)
            max_on_overlap = np.nanmax(abs_diffs)

            if np.isnan(mean_on_overlap):
                # bboxes are overlapping, but horizons don't
                merge_code = 2
                spatial_position = 'adjacent'
            elif mean_on_overlap < mean_threshold:
                merge_code = 3
                spatial_position = 'overlap'
            else:
                merge_code = 0
                spatial_position = 'separated'

            overlap_info.update({'mean': mean_on_overlap,
                                 'max': max_on_overlap,
                                 'diffs': diffs_on_overlap[~np.isnan(diffs_on_overlap)],
                                 'nandiffs': diffs_on_overlap,})

        overlap_info['spatial_position'] = spatial_position
        return merge_code, overlap_info


    def overlap_merge(self, other, inplace=False):
        """ Merge two horizons into one.
        Note that this function can either merge horizons in-place of the first one (`self`), or create a new instance.
        """
        # Create shared background for both horizons
        shared_i_min, shared_i_max = min(self.i_min, other.i_min), max(self.i_max, other.i_max)
        shared_x_min, shared_x_max = min(self.x_min, other.x_min), max(self.x_max, other.x_max)

        background = np.zeros((shared_i_max - shared_i_min + 1, shared_x_max - shared_x_min + 1),
                              dtype=np.int32)

        # Coordinates inside shared for `self` and `other`
        shared_self_i_min, shared_self_x_min = self.i_min - shared_i_min, self.x_min - shared_x_min
        shared_other_i_min, shared_other_x_min = other.i_min - shared_i_min, other.x_min - shared_x_min

        # Add both horizons to the background
        background[shared_self_i_min:shared_self_i_min+self.i_length,
                   shared_self_x_min:shared_self_x_min+self.x_length] += self.matrix

        background[shared_other_i_min:shared_other_i_min+other.i_length,
                   shared_other_x_min:shared_other_x_min+other.x_length] += other.matrix

        # Correct overlapping points
        overlap_i_min, overlap_i_max = max(self.i_min, other.i_min), min(self.i_max, other.i_max) + 1
        overlap_x_min, overlap_x_max = max(self.x_min, other.x_min), min(self.x_max, other.x_max) + 1

        overlap_i_min -= shared_i_min
        overlap_i_max -= shared_i_min
        overlap_x_min -= shared_x_min
        overlap_x_max -= shared_x_min

        overlap = background[overlap_i_min:overlap_i_max, overlap_x_min:overlap_x_max]
        overlap[overlap >= 0] = np.rint(overlap[overlap >= 0] / 2)
        overlap[overlap < 0] -= self.FILL_VALUE
        background[overlap_i_min:overlap_i_max, overlap_x_min:overlap_x_max] = overlap

        background[background == 0] = self.FILL_VALUE

        # Create new instance or change `self`
        if inplace:
            # Change `self` inplace
            self.from_matrix(background, i_min=shared_i_min, x_min=shared_x_min)
            merged = True
        else:
            # Return a new instance of horizon
            merged = Horizon(background, self.geometry, self.name, i_min=shared_i_min, x_min=shared_x_min)
        return merged


    def adjacent_merge(self, other, mean_threshold=3.0, adjacency=3, inplace=False):
        """ Check if adjacent merge (that is merge with some margin) is possible, and, if needed, merge horizons.
        Note that this function can either merge horizons in-place of the first one (`self`), or create a new instance.

        Parameters
        ----------
        self, other : :class:`.Horizon` instances
            Horizons to merge.
        mean_threshold : number
            Height threshold for mean distances.
        adjacency : int
            Margin to consider horizons close (spatially).
        inplace : bool
            Whether to create new instance or update `self`.
        """
        # Create shared background for both horizons
        shared_i_min, shared_i_max = min(self.i_min, other.i_min), max(self.i_max, other.i_max)
        shared_x_min, shared_x_max = min(self.x_min, other.x_min), max(self.x_max, other.x_max)

        background = np.zeros((shared_i_max - shared_i_min + 1, shared_x_max - shared_x_min + 1),
                              dtype=np.int32)

        # Coordinates inside shared for `self` and `other`
        shared_self_i_min, shared_self_x_min = self.i_min - shared_i_min, self.x_min - shared_x_min
        shared_other_i_min, shared_other_x_min = other.i_min - shared_i_min, other.x_min - shared_x_min

        # Put the second of the horizons on background
        background[shared_other_i_min:shared_other_i_min+other.i_length,
                   shared_other_x_min:shared_other_x_min+other.x_length] += other.matrix

        # Enlarge the image to count for adjacency
        kernel = np.ones((3, 3), np.float32)
        dilated_background = cv2.dilate(background.astype(np.float32), kernel,
                                        iterations=adjacency).astype(np.int32)

        # Make counts: number of horizons in each point; create indices of overlap
        counts = (dilated_background != 0).astype(np.int32)
        counts[shared_self_i_min:shared_self_i_min+self.i_length,
               shared_self_x_min:shared_self_x_min+self.x_length] += 1
        so_idx_i, so_idx_x = np.asarray(counts == 2).nonzero()

        # Determine whether horizon can be merged (adjacent and height-close) or not
        mergeable = False
        if len(so_idx_i) != 0:
            # Put the first horizon on dilated background, compute mean
            background[shared_self_i_min:shared_self_i_min+self.i_length,
                       shared_self_x_min:shared_self_x_min+self.x_length] += self.matrix

            # Compute diffs on overlap
            diffs = background[so_idx_i, so_idx_x] - dilated_background[so_idx_i, so_idx_x]
            diffs = np.abs(diffs)
            diffs = diffs[diffs < (-self.FILL_VALUE // 2)]

            if np.mean(diffs) < mean_threshold:
                mergeable = True

        if mergeable:
            idx_i, idx_x = np.asarray((background < 0) & (background != self.FILL_VALUE)).nonzero()
            background[idx_i, idx_x] -= self.FILL_VALUE
            background[background == 0] = self.FILL_VALUE

            # Create new instance or change `self`
            if inplace:
                # Change `self` inplace
                self.from_matrix(background, i_min=shared_i_min, x_min=shared_x_min)
                merged = True
            else:
                # Return a new instance of horizon
                merged = Horizon(background, self.geometry, self.name, i_min=shared_i_min, x_min=shared_x_min)
            return merged
        return False


    def adjacent_merge_old(self, other, mean_threshold=3.0, adjacency=3,
                           check_only=False, force_merge=False, inplace=False):
        """ Collect stats on possible adjacent merge (that is merge with some margin), and, if needed, merge horizons.
        Note that this function can either merge horizons in-place of the first one (`self`), or create a new instance.

        Parameters
        ----------
        self, other : :class:`.Horizon` instances
            Horizons to compare.
        mean_threshold : number
            Height threshold for mean distances.
        adjacency : int
            Margin to consider horizons close (spatially).
        check_only : bool
            Whether to try to merge horizons or just collect the stats.
        force_merge : bool
            Whether to chcek stats before merging. Can be useful if used after :class:`.Horizon.verify_merge` method.
        inplace : bool
            Whether to create new instance or update `self`.
        """
        adjacency_info = {}

        # Create shared background for both horizons
        shared_i_min, shared_i_max = min(self.i_min, other.i_min), max(self.i_max, other.i_max)
        shared_x_min, shared_x_max = min(self.x_min, other.x_min), max(self.x_max, other.x_max)

        background = np.full((shared_i_max - shared_i_min + 1, shared_x_max - shared_x_min + 1),
                             self.FILL_VALUE, dtype=np.int32)

        # Make all the indices for later usage: in every coordinate system for both horizons
        self_idx_i = self.points[:, 0] - shared_i_min # in shared system
        self_idx_x = self.points[:, 1] - shared_x_min
        self_idx_i_ = self.points[:, 0] - self.i_min  # in local system of self
        self_idx_x_ = self.points[:, 1] - self.x_min

        other_idx_i = other.points[:, 0] - shared_i_min # in shared system
        other_idx_x = other.points[:, 1] - shared_x_min
        other_idx_i_ = other.points[:, 0] - other.i_min # in local system of other
        other_idx_x_ = other.points[:, 1] - other.x_min


        # Put the second of the horizons on background
        background[other_idx_i, other_idx_x] = other.matrix[other_idx_i_, other_idx_x_]

        # Enlarge the image to count for adjacency
        if not force_merge:
            kernel = np.ones((3, 3), np.float32)
            dilated_background = cv2.dilate(background.astype(np.float32), kernel,
                                            iterations=adjacency).astype(np.int32)
        else:
            dilated_background = background

        # Make counts: number of horizons for each point (can be either 0, 1 or 2)
        counts = (dilated_background > 0).astype(np.int32)
        counts[self_idx_i, self_idx_x] += 1

        # Get heights on overlap
        so_idx_i, so_idx_x = np.asarray(counts == 2).nonzero()
        self_idx_i_so = so_idx_i - self.i_min + shared_i_min
        self_idx_x_so = so_idx_x - self.x_min + shared_x_min
        self_heights = self.matrix[self_idx_i_so, self_idx_x_so]
        other_heights = background[so_idx_i, so_idx_x]

        # Compare heights to check whether horizons are close enough to each other
        mergeable = force_merge
        if len(so_idx_i) != 0 and not force_merge:
            other_heights_dilated = dilated_background[so_idx_i, so_idx_x]

            diffs_on_shared_overlap = self_heights - other_heights_dilated
            abs_diffs = np.abs(diffs_on_shared_overlap)

            mean_on_shared_overlap = np.mean(abs_diffs)
            max_on_shared_overlap = np.max(abs_diffs)

            if mean_on_shared_overlap < mean_threshold:
                mergeable = True

            adjacency_info.update({'mean': mean_on_shared_overlap,
                                   'max': max_on_shared_overlap,
                                   'diffs': diffs_on_shared_overlap})

        # Actually merge two horizons
        merged = None
        if check_only is False and mergeable:
            # Put the first horizon on background
            background[self_idx_i, self_idx_x] = self.matrix[self_idx_i_, self_idx_x_]

            # Values on overlap
            overlap_heights = np.where(other_heights != self.FILL_VALUE,
                                       np.rint((self_heights + other_heights) / 2), self_heights)

            background[so_idx_i, so_idx_x] = overlap_heights

            if inplace:
                # Change `self` inplace
                self.from_matrix(background, i_min=shared_i_min, x_min=shared_x_min)
            else:
                # Return a new instance of horizon
                merged = Horizon(background, self.geometry, self.name,
                                 i_min=shared_i_min, x_min=shared_x_min)

        return mergeable, merged, adjacency_info


    def dump(self, path, transform=None, add_height=True):
        """ Save horizon points on disk.

        Parameters
        ----------
        path : str
            Path to a file to save horizon to.
        transform : None or callable
            If callable, then applied to points after converting to ilines/xlines coordinate system.
        add_height : bool
            Whether to concatenate average horizon height to a file name.
        """
        self.synchronize()
        values = self.cubic_to_lines(copy(self.points))
        values = values if transform is None else transform(values)

        df = pd.DataFrame(values, columns=self.COLUMNS)
        df.sort_values(['iline', 'xline'], inplace=True)

        path = path if not add_height else '{}_#{}'.format(path, self.h_mean)
        df.to_csv(path, sep=' ', columns=self.COLUMNS, index=False, header=False)


    # Methods of (visual) representation of a horizon
    def __repr__(self):
        return f"""<horizon {self.name} for {self.cube_name} at {hex(id(self))}>"""

    def __str__(self):
        msg = f"""
        Horizon {self.name} for {self.cube_name} loaded from {self.format}
        Ilines from {self.i_min} to {self.i_max}
        Xlines from {self.x_min} to {self.x_max}
        Heights from {self.h_min} to {self.h_max}, mean is {self.h_mean:5.5}, std is {self.h_std:4.4}
        Currently synchronized: {self.synchronized}; In debug mode: {self.debug}; At {hex(id(self))}
        """
        return dedent(msg)


    def put_on_full(self, matrix=None, fill_value=None):
        """ Create a matrix in cubic coordinate system. """
        matrix = matrix if matrix is not None else self.matrix
        fill_value = fill_value if fill_value is not None else self.FILL_VALUE

        background = np.full(self.cube_shape[:-1], fill_value, dtype=np.float32)
        background[self.i_min:self.i_max+1, self.x_min:self.x_max+1] = matrix
        return background


    def show(self, src='matrix', fill_value=None, on_full=True, **kwargs):
        """ Nice visualization of a horizon-related matrix. """
        matrix = getattr(self, src) if isinstance(src, str) else src
        fill_value = fill_value if fill_value is not None else self.FILL_VALUE

        if on_full:
            matrix = self.put_on_full(matrix=matrix, fill_value=fill_value)
        else:
            matrix = copy(matrix).astype(np.float32)

        matrix[matrix == fill_value] = np.nan
        plot_image(matrix, 'Depth map {} of `{}` on `{}`'.format('on full'*on_full, self.name, self.cube_name),
                   cmap='viridis_r', **kwargs)


    def show_amplitudes_rgb(self, width=3, **kwargs):
        """ Show trace values on the horizon and surfaces directly under it.

        Parameters
        ----------
        width : int
            Space between surfaces to cut.
        """
        amplitudes = self.get_cube_values(window=1 + width*2, offset=width)

        amplitudes = amplitudes[:, :, (0, width, -1)]
        amplitudes -= amplitudes.min(axis=(0, 1)).reshape(1, 1, -1)
        amplitudes *= 1 / amplitudes.max(axis=(0, 1)).reshape(1, 1, -1)
        amplitudes[self.full_matrix == self.FILL_VALUE, :] = 0
        amplitudes = amplitudes[:, :, ::-1]
        amplitudes *= np.asarray([1, 0.5, 0.25]).reshape(1, 1, -1)
        plot_image(amplitudes, 'RGB amplitudes of {} on cube {}'.format(self.name, self.cube_name),
                   rgb=True, **kwargs)


    def show_slide(self, loc, width=3, axis='i', order_axes=None, heights=None, **kwargs):
        """ Show slide with horizon on it.

        Parameters
        ----------
        loc : int
            Number of slide to load.
        axis : int
            Number of axis to load slide along.
        stable : bool
            Whether or not to use the same sorting order as in the segyfile.
        """
        # Make `locations` for slide loading
        locations, axis = self.geometry.make_slide_locations(loc, axis=axis, return_axis=True)
        shape = np.array([len(item) for item in locations])

        # Load seismic and mask
        seismic_slide = self.geometry.load_slide(loc=loc, axis=axis)
        mask = np.zeros(shape)
        mask = self.add_to_mask(mask, locations=locations, width=width)
        seismic_slide, mask = np.squeeze(seismic_slide), np.squeeze(mask)

        if heights:
            seismic_slide = seismic_slide[:, heights]
            mask = mask[:, heights]

        # Display everything
        header = self.geometry.index[axis]
        title = f'{header} {loc} out of {self.geometry.uniques[axis]}'
        meta_title = f'Horizon `{self.name}` on `{self.geometry.name}`'
        plot_images_overlap([seismic_slide, mask], title=title, order_axes=order_axes, meta_title=meta_title, **kwargs)



class StructuredHorizon(Horizon):
    """ Convenient alias for `Horizon` class. """


@njit
def _filtering_function(points, filtering_matrix):
    #pylint: disable=consider-using-enumerate
    mask = np.ones(len(points), dtype=np.int32)

    for i in range(len(points)):
        il, xl = points[i, 0], points[i, 1]
        if filtering_matrix[il, xl] == 1:
            mask[i] = 0
    return points[mask == 1, :]
>>>>>>> beaa4d67
<|MERGE_RESOLUTION|>--- conflicted
+++ resolved
@@ -1,5 +1,3 @@
-<<<<<<< HEAD
-=======
 """ Horizon class and metrics. """
 #pylint: disable=too-many-lines, import-error
 import os
@@ -1522,5 +1520,4 @@
         il, xl = points[i, 0], points[i, 1]
         if filtering_matrix[il, xl] == 1:
             mask[i] = 0
-    return points[mask == 1, :]
->>>>>>> beaa4d67
+    return points[mask == 1, :]