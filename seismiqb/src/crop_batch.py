--- conflicted
+++ resolved
@@ -16,12 +16,8 @@
 from .labels import Horizon
 from .plotters import plot_image
 from .synthetic.generator import generate_synthetic
-<<<<<<< HEAD
 from .utils import compute_attribute, to_list, AugmentedDict, DelegatingList, adjust_shape_3d
-=======
-from .utils import compute_attribute, to_list, AugmentedDict, DelegatingList
 from .labels.horizon_extraction import groupby_all
->>>>>>> 52836d3a
 
 
 AFFIX = '___'
