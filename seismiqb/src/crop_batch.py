--- conflicted
+++ resolved
@@ -758,11 +758,6 @@
         axis : int
             The axis along which the arrays will be joined.
         """
-<<<<<<< HEAD
-        if not isinstance(src, (list, tuple, np.ndarray)):
-            raise ValueError()
-=======
->>>>>>> 0a3a6cea
         if len(src) == 1:
             warn("Since `src` contains only one component, concatenation not needed.")
 
