""" Seismic Crop Batch."""
import string
import random
from copy import copy

import numpy as np
import segyio
import cv2
from scipy.signal import butter, lfilter, hilbert

from ..batchflow import FilesIndex, Batch, action, inbatch_parallel
from ..batchflow.batch_image import transform_actions # pylint: disable=no-name-in-module,import-error
from .utils import create_mask, aggregate, make_labels_dict, _get_horizons
from .plot_utils import plot_batch_components


AFFIX = '___'
SIZE_POSTFIX = 7
SIZE_SALT = len(AFFIX) + SIZE_POSTFIX


@transform_actions(prefix='_', suffix='_', wrapper='apply_transform')
class SeismicCropBatch(Batch):
    """ Batch with ability to generate 3d-crops of various shapes."""
    components = ('slices', 'geometries', 'labels')

    def _init_component(self, *args, **kwargs):
        """ Create and preallocate a new attribute with the name ``dst`` if it
        does not exist and return batch indices."""
        _ = args
        dst = kwargs.get("dst")
        if dst is None:
            raise KeyError("dst argument must be specified")
        if isinstance(dst, str):
            dst = (dst,)
        for comp in dst:
            if not hasattr(self, comp):
                setattr(self, comp, np.array([None] * len(self.index)))
        return self.indices


    @staticmethod
    def salt(path):
        """ Adds random postfix of predefined length to string.

        Parameters
        ----------
        path : str
            supplied string.

        Returns
        -------
        path : str
            supplied string with random postfix.
        Notes
        -----
        Action `crop` makes a new instance of SeismicCropBatch with
        different (enlarged) index. Items in that index should point to cube
        location to cut crops from. Since we can't store multiple copies of the same
        string in one index (due to internal usage of dictionary), we need to augment
        those strings with random postfix (which we can remove later).
        """
        chars = string.ascii_uppercase + string.digits
        return path + AFFIX + ''.join(random.choice(chars) for _ in range(SIZE_POSTFIX))


    @staticmethod
    def unsalt(path):
        """ Removes postfix that was made by `salt` method.

        Parameters
        ----------
        path : str
            supplied string.

        Returns
        -------
        str
            string without postfix.
        """
        if AFFIX in path:
            return path[:-SIZE_SALT]
        return path

    def _assemble_labels(self, all_clouds, *args, dst=None, **kwargs):
        """ Assemble labels-dict from different crops in batch.
        """
        _ = args
        labels = dict()
        labels_ = dict()

        # init labels-dict
        for ix in self.indices:
            labels_[self.unsalt(ix)] = set()

        for ix, cloud in zip(self.indices, all_clouds):
            labels_[self.unsalt(ix)] |= set(cloud.keys())

        for cube, ilines_xlines in labels_.items():
            labels[cube] = dict()
            for il_xl in ilines_xlines:
                labels[cube][il_xl] = set()

        # fill labels with sets of horizons
        for ix, cloud in zip(self.indices, all_clouds):
            for il_xl, heights in cloud.items():
                labels[self.unsalt(ix)][il_xl] |= set(heights)

        # transforms sets of horizons to labels
        for cube in labels:
            for il_xl in labels[cube]:
                labels[cube][il_xl] = np.sort(list(labels[cube][il_xl]))

        # convert labels to numba.Dict if needed
        if kwargs.get('to_numba'):
            for cube, cloud_dict in labels.items():
                cloud = []
                for il_xl, horizons in cloud_dict.items():
                    (il, xl) = il_xl
                    for h in horizons.reshape(-1):
                        cloud.append([il, xl, h])

                cloud = np.array(cloud)
                labels[cube] = make_labels_dict(cloud)

        setattr(self, dst, labels)
        return self

    def get_pos(self, data, component, index):
        """ Get correct slice/key of a component-item based on its type.
        """
        if component in ('geometries', 'labels', 'segyfiles'):
            return self.unsalt(index)
        return super().get_pos(data, component, index)


    @action
    def load_component(self, src, dst):
        """ Store `src` data in `dst` component. """
        if isinstance(src, dict):
            src = [src]
        if isinstance(dst, str):
            dst = [dst]

        for data, name in zip(src, dst):
            setattr(self, name, data)
        return self


    @action
<<<<<<< HEAD
    def crop(self, points, shape, dilations=None, loc=(0, 0, 0), side_view=False, dst='slices', passdown=None):
=======
    def crop(self, points, shape, dilations=(1, 1, 1), loc=(0, 0, 0), dst='slices', passdown=None):
>>>>>>> bdc5252a
        """ Generate positions of crops. Creates new instance of `SeismicCropBatch`
        with crop positions in one of the components (`slices` by default).

        Parameters
        ----------
        points : array-like
            Upper rightmost points for every crop and name of cube to
            cut it from. Order is: name, iline, xline, height. For example,
            ['Cube.sgy', 13, 500, 200] stands for crop has [13, 500, 200]
            as its upper rightmost point and must be cut from 'Cube.sgy' file.
        shape : sequence
            Desired shape of crops.
        dilations : sequence
            Intervals between successive slides along each dimension.
        loc : sequence of numbers
            Location of the point relative to the cut crop. Must be a location on unit cube.
        dst : str, optional
            Component of batch to put positions of crops in.
        passdown : str of list of str
            Components of batch to keep in the new one.

        Notes
        -----
        Based on the first column of `points`, new instance of SeismicCropBatch is created.
        In order to keep multiple references to the same .sgy cube, each index is augmented
        with prefix of fixed length (check `salt` method for details).

        Returns
        -------
        SeismicCropBatch
            Batch with positions of crops in specified component.
        """
        new_index = [self.salt(ix) for ix in points[:, 0]]
        new_dict = {ix: self.index.get_fullpath(self.unsalt(ix))
                    for ix in new_index}
        new_batch = type(self)(FilesIndex.from_index(index=new_index, paths=new_dict, dirs=False))

        passdown = passdown or []
        passdown = [passdown] if isinstance(passdown, str) else passdown
        passdown.extend(['geometries', 'labels'])

        for component in passdown:
            if hasattr(self, component):
                setattr(new_batch, component, getattr(self, component))

<<<<<<< HEAD
        dilations = dilations or [1, 1, 1]

        if side_view:
            side_view = side_view if isinstance(side_view, float) else 0.5
        shape = np.asarray(shape)
        shapes = []
        for _ in points:
            if not side_view:
                shapes.append(shape)
            else:
                flag = np.random.random() > side_view
                if flag:
                    shapes.append(shape)
                else:
                    shapes.append(shape[[1, 0, 2]])
        shapes = np.array(shapes)
=======
        if not all((0 <= x <= 1) for x in loc):
            raise ValueError('Locations of crop anchor must be inside unit-cube, instead got {}'.format(loc))
>>>>>>> bdc5252a

        slices = []
        for point, shape_ in zip(points, shapes):
            slice_ = self._make_slice(point, shape_, dilations, loc)
            slices.append(slice_)
        setattr(new_batch, dst, slices)
        return new_batch

    def _make_slice(self, point, shape, dilations, loc=(0, 0, 0)):
        """ Creates list of `np.arange`'s for desired location. """
        if isinstance(point[1], float) or isinstance(point[2], float) or isinstance(point[3], float):
            ix = point[0]
            cube_shape = np.array(self.get(ix, 'geometries').cube_shape)
            slice_point = (point[1:] * (cube_shape - np.array(shape))).astype(int)
        else:
            slice_point = point[1:]

        slice_ = []
        for i in range(3):
            start_point = int(max(slice_point[i] - loc[i]*shape[i]*dilations[i], 0))
            end_point = start_point + shape[i]*dilations[i]
            slice_.append(np.arange(start_point, end_point, dilations[i]))
        return slice_

    @property
    def crop_shape(self):
        """ Shape of crops, made by action `crop`. """
        _, shapes_count = np.unique([image.shape for image in self.images], return_counts=True, axis=0)
        if len(shapes_count) == 1:
            return self.images[0].shape
        raise RuntimeError('Crops have different shapes')

    @property
    def crop_shape_dice(self):
        """ Extended crop shape. Useful for model with Dice-coefficient as loss-function. """
        return (*self.crop_shape, 1)


    @action
    def load_cubes(self, dst, fmt='h5py', src='slices', view=None):
        """ Load data from cube in given positions.

        Parameters
        ----------
        fmt : 'h5py' or 'sgy'
            Cube storing format.
        src : str
            Component of batch with positions of crops to load.
        dst : str
            Component of batch to put loaded crops in.

        Returns
        -------
        SeismicCropBatch
            Batch with loaded crops in desired component.
        """
        if fmt.lower() in ['sgy', 'segy']:
            _ = view
            return self._load_cubes_sgy(src=src, dst=dst)
        if fmt.lower() in ['h5py', 'h5']:
            return self._load_cubes_h5py(src=src, dst=dst, view=view)

        return self


    def _sgy_init(self, *args, **kwargs):
        """ Create `dst` component and preemptively open all the .sgy files.
        Should always be used in pair with `_sgy_post`!

        Note
        ----
        This init function is helpful for actions that work directly with .sgy
        files through `segyio` API: all the file handlers are created only once per batch,
        rather than once for every item in the batch.
        """
        _ = args
        dst = kwargs.get("dst")
        if dst is None:
            raise KeyError("dst argument must be specified")
        if isinstance(dst, str):
            dst = (dst,)
        for comp in dst:
            if not hasattr(self, comp):
                setattr(self, comp, np.array([None] * len(self.index)))

        segyfiles = {}
        for ix in self.indices:
            path_data = self.index.get_fullpath(ix)
            if segyfiles.get(self.unsalt(ix)) is None:
                segyfile = segyio.open(path_data, 'r', strict=False)
                segyfile.mmap()
                segyfiles[self.unsalt(ix)] = segyfile
        return [dict(ix=ix, segyfile=segyfiles[self.unsalt(ix)])
                for ix in self.indices]

    def _sgy_post(self, segyfiles, *args, **kwargs):
        """ Close opened .sgy files."""
        _, _ = args, kwargs
        for segyfile in segyfiles:
            segyfile.close()
        return self

    @inbatch_parallel(init='_sgy_init', post='_sgy_post', target='threads')
    def _load_cubes_sgy(self, ix, segyfile, dst, src='slices'):
        """ Load data from .sgy-cube in given positions. """
        geom = self.get(ix, 'geometries')
        slice_ = self.get(ix, src)
        ilines_, xlines_, hs_ = slice_[0], slice_[1], slice_[2]

        crop = np.zeros((len(ilines_), len(xlines_), len(hs_)))
        for i, iline_ in enumerate(ilines_):
            for j, xline_ in enumerate(xlines_):
                il_, xl_ = geom.ilines[iline_], geom.xlines[xline_]
                try:
                    tr_ = geom.il_xl_trace[(il_, xl_)]
                    crop[i, j, :] = segyfile.trace[tr_][hs_]
                except KeyError:
                    pass

        pos = self.get_pos(None, dst, ix)
        getattr(self, dst)[pos] = crop
        return segyfile


    @inbatch_parallel(init='_init_component', target='threads')
    def _load_cubes_h5py(self, ix, dst, src='slices', view=None):
        """ Load data from .hdf5-cube in given positions. """
        geom = self.get(ix, 'geometries')
        slice_ = self.get(ix, src)

        if view is None:
            slice_lens = np.array([len(item) for item in slice_])
            axis = np.argmin(slice_lens)
        else:
            mapping = {0: 0, 1: 1, 2: 2,
                       'i': 0, 'x': 1, 'h': 2,
                       'iline': 0, 'xline': 1, 'height': 2, 'depth': 2}
            axis = mapping[view]

        if axis == 0:
            crop = self.__load_h5py_i(geom, *slice_)
        elif axis == 1:
            crop = self.__load_h5py_x(geom, *slice_)
        else:
            crop = self.__load_h5py_h(geom, *slice_)

        pos = self.get_pos(None, dst, ix)
        getattr(self, dst)[pos] = crop
        return self

    def __load_h5py_i(self, geom, ilines, xlines, heights):
        h5py_cube = geom.h5py_file['cube']
        dtype = h5py_cube.dtype

        crop = np.zeros((len(ilines), len(xlines), len(heights)), dtype=dtype)
        for i, iline in enumerate(ilines):
            slide = h5py_cube[iline, :, :]
            crop[i, :, :] = slide[xlines, :][:, heights]
        return crop

    def __load_h5py_x(self, geom, ilines, xlines, heights):
        h5py_cube = geom.h5py_file['cube_x']
        dtype = h5py_cube.dtype

        crop = np.zeros((len(ilines), len(xlines), len(heights)), dtype=dtype)
        for i, xline in enumerate(xlines):
            slide = h5py_cube[xline, :, :]
            crop[:, i, :] = slide[heights, :][:, ilines].transpose([1, 0])
        return crop

    def __load_h5py_h(self, geom, ilines, xlines, heights):
        h5py_cube = geom.h5py_file['cube_h']
        dtype = h5py_cube.dtype

        crop = np.zeros((len(ilines), len(xlines), len(heights)), dtype=dtype)
        for i, height in enumerate(heights):
            slide = h5py_cube[height, :, :]
            crop[:, :, i] = slide[ilines, :][:, xlines]
        return crop


    @action
    @inbatch_parallel(init='_init_component', target='threads')
    def create_masks(self, ix, dst, src='slices', mode='horizon', width=3, src_labels='labels', single_horizon=False):
        """ Create masks from labels-dictionary in given positions.

        Parameters
        ----------
        src : str
            Component of batch with positions of crops to load.
        dst : str
            Component of batch to put loaded masks in.
        mode : str
            Either `horizon` or `stratum`.
            Type of created mask. If `horizon` then only horizons, i.e. borders
            between geological strata will be loaded. In this case binary is created.
            If  `stratum` then every stratum between horizons in the point-cloud
            dictionary will be labeled with different class. Classes are in range from
            1 to number_of_horizons + 1.
        width : int
            Width of horizons in the `horizon` mode.

        Returns
        -------
        SeismicCropBatch
            Batch with loaded masks in desired components.

        Notes
        -----
        Can be run only after labels-dict is loaded into labels-component.
        """
        geom = self.get(ix, 'geometries')
        il_xl_h = self.get(ix, src_labels)

        slice_ = self.get(ix, src)
        ilines_, xlines_, hs_ = slice_[0], slice_[1], slice_[2]
        mask = create_mask(ilines_, xlines_, hs_, il_xl_h,
                           geom.ilines_offset, geom.xlines_offset, geom.depth, mode, width, single_horizon)

        pos = self.get_pos(None, dst, ix)
        getattr(self, dst)[pos] = mask
        return self


    @action
    @inbatch_parallel(init='indices', post='_assemble_labels', target='threads')
    def get_point_cloud(self, ix, src_masks='masks', src_slices='slices', dst='predicted_labels',
                        threshold=0.5, averaging='mean', coordinates='cubic', to_numba=False):
        """ Convert labels from horizons-mask into point-cloud format.

        Parameters
        ----------
        src_masks : str
            component of batch that stores masks.
        src_slices : str
            component of batch that stores slices of crops.
        dst : str
            component of batch to store the resulting labels.
        threshold : float
            parameter of mask-thresholding.
        averaging : str
            method of pandas.groupby used for finding the center of a horizon.
        coordinates : str
            coordinates-mode to use for keys of point-cloud. Can be either 'cubic'
            or 'lines'. In case of `lines`-option, `geometries` must be loaded as
            a component of batch.
        to_numba : bool
            whether to convert the resulting point-cloud to numba-dict. The conversion
            takes additional time.

        Returns
        -------
        SeismicCropBatch
            batch with fetched labels.
        """
        _ = dst, to_numba

        # threshold the mask
        mask = getattr(self, src_masks)[self.get_pos(None, src_masks, ix)]

        # prepare args
        i_shift, x_shift, h_shift = [self.get(ix, src_slices)[k][0] for k in range(3)]
        geom = self.get(ix, 'geometries')
        if coordinates == 'lines':
            transforms = (lambda i_: geom.ilines[i_ + i_shift], lambda x_: geom.xlines[x_ + x_shift],
                          lambda h_: h_ + h_shift)
        else:
            transforms = (lambda i_: i_ + i_shift, lambda x_: x_ + x_shift,
                          lambda h_: h_ + h_shift)

        return _get_horizons(mask, threshold, averaging, transforms, separate=False)


    @action
    @inbatch_parallel(init='_init_component', target='threads')
    def filter_out(self, ix, src=None, dst=None, mode=None, expr=None, low=None, high=None):
        """ Cut mask for horizont extension task.

        Parameters
        ----------
        src : str
            Component of batch with mask
        dst : str
            Component of batch to put cut mask in.
        mode : str
            Either point, line, iline or xline.
            If point, then only only one point per horizon will be labeled.
            If iline or xline then single iline or xline with labeled.
            If line then randomly either single iline or xline will be
            labeled.
        expr : callable, optional.
            Some vectorized function. Accepts points in cube, returns either float.
            If not None, high or low should also be supplied.
        """
        if not (src and dst):
            raise ValueError('Src and dst must be provided')

        pos = self.get_pos(None, src, ix)
        mask = getattr(self, src)[pos]
        coords = np.where(mask > 0)
        if len(coords[0]) == 0:
            getattr(self, dst)[pos] = mask
            return self
        if mode is not None:
            new_mask = np.zeros_like(mask)
            point = np.random.randint(len(coords))
            if mode == 'point':
                new_mask[coords[0][point], coords[1][point], :] = mask[coords[0][point], coords[1][point], :]
            elif mode == 'iline' or (mode == 'line' and np.random.binomial(1, 0.5)) == 1:
                new_mask[coords[0][point], :, :] = mask[coords[0][point], :, :]
            elif mode in ['xline', 'line']:
                new_mask[:, coords[1][point], :] = mask[:, coords[1][point], :]
            else:
                raise ValueError('Mode should be either `point`, `iline`, `xline` or `line')
            mask = new_mask
        if expr is not None:
            coords = np.where(mask > 0)
            new_mask = np.zeros_like(mask)

            coords = np.array(coords).astype(np.float).T
            cond = np.ones(shape=coords.shape[0]).astype(bool)
            coords /= np.reshape(mask.shape, newshape=(1, 3))
            if low is not None:
                cond &= np.greater_equal(expr(coords), low)
            if high is not None:
                cond &= np.less_equal(expr(coords), high)
            coords *= np.reshape(mask.shape, newshape=(1, 3))
            coords = np.round(coords).astype(np.int32)[cond]
            new_mask[coords[:, 0], coords[:, 1], coords[:, 2]] = mask[coords[:, 0], coords[:, 1], coords[:, 2]]
            mask = new_mask

        pos = self.get_pos(None, dst, ix)
        getattr(self, dst)[pos] = mask
        return self


    @action
    @inbatch_parallel(init='indices', target='threads')
    def scale(self, ix, mode, src=None, dst=None):
        """ Scale values in crop. """
        pos = self.get_pos(None, src, ix)
        comp_data = getattr(self, src)[pos]
        geom = self.get(ix, 'geometries')

        if mode == 'normalize':
            new_data = geom.scaler(comp_data)
        elif mode == 'denormalize':
            new_data = geom.descaler(comp_data)
        else:
            raise ValueError('Scaling mode is not recognized.')

        dst = dst or src
        if not hasattr(self, dst):
            setattr(self, dst, np.array([None] * len(self)))

        pos = self.get_pos(None, dst, ix)
        getattr(self, dst)[pos] = new_data
        return self


    @action
    @inbatch_parallel(init='_init_component', post='_assemble', target='threads')
    def concat_components(self, ix, src, dst, axis=-1):
        """ Concatenate a list of components and save results to `dst` component.

        Parameters
        ----------
        src : array-like
            List of components to concatenate of length more than one.
        dst : str
            Component of batch to put results in.
        axis : int
            The axis along which the arrays will be joined.
        """
        _ = dst
        if not isinstance(src, (list, tuple, np.ndarray)) or len(src) < 2:
            raise ValueError('Src must contain at least two components to concatenate')
        result = []
        for component in src:
            pos = self.get_pos(None, component, ix)
            result.append(getattr(self, component)[pos])
        return np.concatenate(result, axis=axis)


    @action
    @inbatch_parallel(init='run_once')
    def assemble_crops(self, src, dst, grid_info, order=None):
        """ Glue crops together in accordance to the grid.

        Note
        ----
        In order to use this action you must first call `make_grid` method of SeismicCubeset.

        Parameters
        ----------
        src : array-like
            Sequence of crops.
        dst : str
            Component of batch to put results in.
        grid_info : dict
            Dictionary with information about grid. Should be created by `make_grid` method.

        Returns
        -------
        SeismicCropBatch
            Batch with assembled subcube in desired component.
        """
        # Do nothing until there is a crop for every point
        if len(src) != len(grid_info['grid_array']):
            return self

        order = order or (2, 0, 1)
        # Since we know that cube is 3-d entity, we can get rid of
        # unneccessary dimensions
        src = np.array(src)
        src = src if len(src.shape) == 4 else np.squeeze(src, axis=-1)
        assembled = aggregate(src, grid_info['grid_array'], grid_info['crop_shape'],
                              grid_info['predict_shape'], order)
        setattr(self, dst, assembled)
        return self


    def _side_view_reshape_(self, crop, shape):
        """ Changes axis of view to match desired shape.
        Must be used in combination with `side_view` argument of `crop` action.

        Parameters
        ----------
        shape : sequence
            Desired shape of resulting crops.
        """
        if (np.array(crop.shape) != np.array(shape)).any():
            return crop.transpose([1, 0, 2])
        return crop


    def _rotate_axes_(self, crop):
        """ The last shall be first and the first last.

        Notes
        -----
        Actions `crop`, `load_cubes`, `create_mask` make data in [iline, xline, height]
        format. Since most of the models percieve ilines as channels, it might be convinient
        to change format to [xline, heigh, ilines] via this action.
        """
        crop_ = np.swapaxes(crop, 0, 1)
        crop_ = np.swapaxes(crop_, 1, 2)
        return crop_

    def _add_axis_(self, crop):
        """ Add new axis.

        Notes
        -----
        Used in combination with `dice` and `ce` losses to tell model that input is
        3D entity, but 2D convolutions are used.
        """
        return crop[..., np.newaxis]

    def _additive_noise_(self, crop, scale):
        """ Add random value to each entry of crop. Added values are centered at 0.

        Parameters
        ----------
        scale : float
            Standart deviation of normal distribution."""
        return crop + np.random.normal(loc=0, scale=scale, size=crop.shape)

    def _multiplicative_noise_(self, crop, scale):
        """ Multiply each entry of crop by random value, centered at 1.

        Parameters
        ----------
        scale : float
            Standart deviation of normal distribution."""
        return crop * np.random.normal(loc=1, scale=scale, size=crop.shape)

    def _cutout_2d_(self, crop, patch_shape, n):
        """ Change patches of data to zeros.

        Parameters
        ----------
        patch_shape : array-like
            Shape or patches along each axis.
        n : float
            Number of patches to cut.
        """
        rnd = np.random.RandomState(int(n*100)).uniform
        patch_shape = patch_shape.astype(int)

        copy_ = copy(crop)
        for _ in range(int(n)):
            x_ = int(rnd(max(crop.shape[0] - patch_shape[0], 1)))
            h_ = int(rnd(max(crop.shape[1] - patch_shape[1], 1)))
            copy_[x_:x_+patch_shape[0], h_:h_+patch_shape[1], :] = 0
        return copy_

    def _rotate_(self, crop, angle):
        """ Rotate crop along the first two axes.

        Parameters
        ----------
        angle : float
            Angle of rotation.
        """
        shape = crop.shape
        matrix = cv2.getRotationMatrix2D((shape[1]//2, shape[0]//2), angle, 1)
        return cv2.warpAffine(crop, matrix, (shape[1], shape[0]))

    def _flip_(self, crop, axis=0):
        """ Flip crop along the given axis.

        Parameters
        ----------
        axis : int
            Axis to flip along
        """
        return cv2.flip(crop, axis)

    def _scale_2d_(self, crop, scale):
        """ Zoom in or zoom out along the first two axes of crop.

        Parameters
        ----------
        scale : float
            Zooming factor.
        """
        shape = crop.shape
        matrix = cv2.getRotationMatrix2D((shape[1]//2, shape[0]//2), 0, scale)
        return cv2.warpAffine(crop, matrix, (shape[1], shape[0]))

    def _affine_transform_(self, crop, alpha_affine=10):
        """ Perspective transform. Moves three points to other locations.
        Guaranteed not to flip image or scale it more than 2 times.

        Parameters
        ----------
        alpha_affine : float
            Maximum distance along each axis between points before and after transform.
        """
        rnd = np.random.RandomState(int(alpha_affine*100)).uniform
        shape = np.array(crop.shape)[:2]
        if alpha_affine >= min(shape)//16:
            alpha_affine = min(shape)//16

        center_ = shape // 2
        square_size = min(shape) // 3

        pts1 = np.float32([center_ + square_size,
                           center_ - square_size,
                           [center_[0] + square_size, center_[1] - square_size]])

        pts2 = pts1 + rnd(-alpha_affine, alpha_affine, size=pts1.shape).astype(np.float32)


        matrix = cv2.getAffineTransform(pts1, pts2)
        return cv2.warpAffine(crop, matrix, (shape[1], shape[0]))

    def _perspective_transform_(self, crop, alpha_persp):
        """ Perspective transform. Moves four points to other four.
        Guaranteed not to flip image or scale it more than 2 times.

        Parameters
        ----------
        alpha_persp : float
            Maximum distance along each axis between points before and after transform.
        """
        rnd = np.random.RandomState(int(alpha_persp*100)).uniform
        shape = np.array(crop.shape)[:2]
        if alpha_persp >= min(shape) // 16:
            alpha_persp = min(shape) // 16

        center_ = shape // 2
        square_size = min(shape) // 3

        pts1 = np.float32([center_ + square_size,
                           center_ - square_size,
                           [center_[0] + square_size, center_[1] - square_size],
                           [center_[0] - square_size, center_[1] + square_size]])

        pts2 = pts1 + rnd(-alpha_persp, alpha_persp, size=pts1.shape).astype(np.float32)

        matrix = cv2.getPerspectiveTransform(pts1, pts2)
        return cv2.warpPerspective(crop, matrix, (shape[1], shape[0]))

    def _elastic_transform_(self, crop, alpha=40, sigma=4):
        """ Transform indexing grid of the first two axes.

        Parameters
        ----------
        alpha : float
            Maximum shift along each axis.
        sigma : float
            Smoothening factor.
        """
        state = np.random.RandomState(int(alpha*100))
        shape_size = crop.shape[:2]

        grid_scale = 4
        alpha //= grid_scale
        sigma //= grid_scale
        grid_shape = (shape_size[0]//grid_scale, shape_size[1]//grid_scale)

        blur_size = int(4 * sigma) | 1
        rand_x = cv2.GaussianBlur((state.rand(*grid_shape) * 2 - 1).astype(np.float32),
                                  ksize=(blur_size, blur_size), sigmaX=sigma) * alpha
        rand_y = cv2.GaussianBlur((state.rand(*grid_shape) * 2 - 1).astype(np.float32),
                                  ksize=(blur_size, blur_size), sigmaX=sigma) * alpha
        if grid_scale > 1:
            rand_x = cv2.resize(rand_x, shape_size[::-1])
            rand_y = cv2.resize(rand_y, shape_size[::-1])

        grid_x, grid_y = np.meshgrid(np.arange(shape_size[1]), np.arange(shape_size[0]))
        grid_x = (grid_x + rand_x).astype(np.float32)
        grid_y = (grid_y + rand_y).astype(np.float32)

        distorted_img = cv2.remap(crop, grid_x, grid_y,
                                  borderMode=cv2.BORDER_REFLECT_101,
                                  interpolation=cv2.INTER_LINEAR)
        return distorted_img

    def _bandwidth_filter_(self, crop, lowcut=None, highcut=None, fs=1, order=3):
        """ Keep only frequences between lowcut and highcut.

        Notes
        -----
        Use it before other augmentations, especially before ones that add lots of zeros.

        Parameters
        ----------
        lowcut : float
            Lower bound for frequences kept.
        highcut : float
            Upper bound for frequences kept.
        fs : float
            Sampling rate.
        order : int
            Filtering order.
        """
        nyq = 0.5 * fs
        if lowcut is None:
            b, a = butter(order, highcut / nyq, btype='high')
        elif highcut is None:
            b, a = butter(order, lowcut / nyq, btype='low')
        else:
            b, a = butter(order, [lowcut / nyq, highcut / nyq], btype='band')
        return lfilter(b, a, crop, axis=1)

    def _sign_(self, crop):
        """ Element-wise indication of the sign of a number. """
        return np.sign(crop)

    def _analytic_transform_(self, crop, axis=1, mode='phase'):
        """ Compute instantaneous phase or frequency via the Hilbert transform.

        Parameters
        ----------
        axis : int
            Axis of transformation. Intended to be used after `rotate_axes`, so default value
            is to make transform along depth dimension.
        mode : str
            If 'phase', compute instantaneous phase.
            If 'freq', compute instantaneous frequency.
        """
        analytic = hilbert(crop, axis=axis)
        phase = np.unwrap(np.angle(analytic))

        if mode == 'phase':
            return phase
        if 'freq' in mode:
            return np.diff(phase, axis=axis, prepend=0) / (2*np.pi)
        raise ValueError('Unknown `mode` parameter.')


    def plot_components(self, *components, idx=0, overlap=True, order_axes=None, cmaps=None, alphas=None):
        """ Plot components of batch.

        Parameters
        ----------
        idx : int or None
            If int, then index of desired image in list.
            If None, then no indexing is applied.
        components : str or sequence of str
            Components to get from batch and draw.
        overlap : bool
            Whether to draw images one over the other or not.
        order_axes : sequence of int
            Determines desired order of the axis. The first two are plotted.
        cmaps : str or sequence of str
            Color maps for showing images.
        alphas : number or sequence of numbers
            Opacity for showing images.
        """
        plot_batch_components(self, *components, idx=idx, overlap=overlap,
                              order_axes=order_axes, cmaps=cmaps, alphas=alphas)<|MERGE_RESOLUTION|>--- conflicted
+++ resolved
@@ -148,11 +148,7 @@
 
 
     @action
-<<<<<<< HEAD
-    def crop(self, points, shape, dilations=None, loc=(0, 0, 0), side_view=False, dst='slices', passdown=None):
-=======
-    def crop(self, points, shape, dilations=(1, 1, 1), loc=(0, 0, 0), dst='slices', passdown=None):
->>>>>>> bdc5252a
+    def crop(self, points, shape, dilations=(1, 1, 1), loc=(0, 0, 0), side_view=False, dst='slices', passdown=None):
         """ Generate positions of crops. Creates new instance of `SeismicCropBatch`
         with crop positions in one of the components (`slices` by default).
 
@@ -198,9 +194,6 @@
             if hasattr(self, component):
                 setattr(new_batch, component, getattr(self, component))
 
-<<<<<<< HEAD
-        dilations = dilations or [1, 1, 1]
-
         if side_view:
             side_view = side_view if isinstance(side_view, float) else 0.5
         shape = np.asarray(shape)
@@ -215,10 +208,9 @@
                 else:
                     shapes.append(shape[[1, 0, 2]])
         shapes = np.array(shapes)
-=======
+
         if not all((0 <= x <= 1) for x in loc):
             raise ValueError('Locations of crop anchor must be inside unit-cube, instead got {}'.format(loc))
->>>>>>> bdc5252a
 
         slices = []
         for point, shape_ in zip(points, shapes):
