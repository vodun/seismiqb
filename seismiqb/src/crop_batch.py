--- conflicted
+++ resolved
@@ -306,18 +306,9 @@
         if 'std' in mode:
             result /= normalization_stats['std']
         if 'min' in mode and 'max' in mode:
-<<<<<<< HEAD
-            if normalization_stats['max'] == normalization_stats['min']:
-                result = result - normalization_stats['min']
-            else:
-                result = ((result - normalization_stats['min']) / (
-                    normalization_stats['max'] - normalization_stats['min']
-                ))
-=======
             if normalization_stats['max'] != normalization_stats['min']:
                 result = ((result - normalization_stats['min'])
                         / (normalization_stats['max'] - normalization_stats['min']))
->>>>>>> 936ee2fa
 
         return result
 
