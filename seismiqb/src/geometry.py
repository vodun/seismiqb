""" SeismicGeometry-class containing geometrical info about seismic-cube."""
import os
import sys
from textwrap import dedent
from random import random
from itertools import product
from tqdm.auto import tqdm

import numpy as np
import pandas as pd
import h5py
import segyio
import h5pickle

from .utils import lru_cache, find_min_max, file_print #, SafeIO
from .plotters import plot_image



class SpatialDescriptor:
    """ Allows to set names for parts of information about index.
    ilines_len = SpatialDescriptor('INLINE_3D', 'lens', 'ilines_len')
    allows to get instance.lens[idx], where `idx` is position of `INLINE_3D` inside instance.index.

    Roughly equivalent to::
    @property
    def ilines_len(self):
        idx = self.index_headers.index('INLINE_3D')
        return self.lens[idx]
    """
    def __set_name__(self, owner, name):
        self.name = name

    def __init__(self, header=None, attribute=None, name=None):
        self.header = header
        self.attribute = attribute

        if name is not None:
            self.name = name

    def __get__(self, obj, obj_class=None):
        # If attribute is already stored in object, just return it
        if self.name in obj.__dict__:
            return obj.__dict__[self.name]

        # Find index of header, use it to access attr
        try:
            idx = obj.index_headers.index(self.header)
            return getattr(obj, self.attribute)[idx]
        except ValueError as exp:
            raise ValueError(f'Current index does not contain {self.header}.') from exp


def add_descriptors(cls):
    """ Add multiple descriptors to the decorated class.
    Name of each descriptor is `alias + postfix`.

    Roughly equivalent to::
    ilines = SpatialDescriptor('INLINE_3D', 'uniques', 'ilines')
    xlines = SpatialDescriptor('CROSSLINE_3D', 'uniques', 'xlines')

    ilines_len = SpatialDescriptor('INLINE_3D', 'lens', 'ilines_len')
    xlines_len = SpatialDescriptor('CROSSLINE_3D', 'lens', 'xlines_len')
    etc
    """
    attrs = ['uniques', 'offsets', 'lens']  # which attrs hold information
    postfixes = ['', '_offset', '_len']     # postfix of current attr

    headers = ['INLINE_3D', 'CROSSLINE_3D'] # headers to use
    aliases = ['ilines', 'xlines']          # alias for header

    for attr, postfix in zip(attrs, postfixes):
        for alias, header in zip(aliases, headers):
            name = alias + postfix
            descriptor = SpatialDescriptor(header=header, attribute=attr, name=name)
            setattr(cls, name, descriptor)
    return cls



@add_descriptors
class SeismicGeometry:
    """ This class selects which type of geometry to initialize:the SEG-Y or the HDF5 one,
    depending on the passed path.

    Independent of exact format, `SeismicGeometry` provides following:
        - Attributes to describe shape and structure of the cube, as well as exact values of file-wide headers,
          for example, `time_delay` and `sample_rate`.

        - Ability to infer information about the cube amplitudes:
          `trace_container` attribute contains examples of amplitudes inside the cube and allows to compute statistics.

        - If needed, spatial stats can also be inferred: attributes `min_matrix`, `mean_matrix`, etc
          allow to create a complete spatial map (that is view from above) of the desired statistic for the whole cube.
          `hist_matrix` contains a histogram of values for each trace in the cube, and can be used as
          a proxy for amplitudes in each trace for evaluating aggregated statistics.

        - `load_slide` (2D entity) or `load_crop` (3D entity) methods to load data from the cube.
          Load slides takes a number of slide and axis to cut along; makes use of `lru_cache` to work
          faster for subsequent loads. Cache is bound for each instance.
          Load crops works off of complete location specification (3D slice).

        - `quality_map` attribute is a spatial matrix that assess cube hardness;
          `quality_grid` attribute contains a grid of locations to train model on, based on `quality_map`.

        - `show_slide` method allows to do exactly what the name says, and has the same API, as `load_slide`.
          `repr` allows to get a summary of the cube statistics.

    Refer to the documentation of respective classes to learn about more their structure, attributes and methods.
    """
    #TODO: add separate class for cube-like labels
    SEGY_ALIASES = ['sgy', 'segy', 'seg']
    HDF5_ALIASES = ['hdf5', 'h5py']

    # Attributes to store during SEG-Y -> HDF5 conversion
    PRESERVED = [
        'depth', 'delay', 'sample_rate',
        'byte_no', 'offsets', 'ranges', 'lens', # `uniques` can't be saved due to different lenghts of arrays
        'value_min', 'value_max', 'q01', 'q99', 'q001', 'q999', 'bins', 'trace_container',
        'ilines', 'xlines', 'ilines_offset', 'xlines_offset', 'ilines_len', 'xlines_len',
        'zero_traces', 'min_matrix', 'max_matrix', 'mean_matrix', 'std_matrix', 'hist_matrix',
        '_quality_map',
    ]

    # Headers to load from SEG-Y cube
    HEADERS_PRE_FULL = ['FieldRecord', 'TraceNumber', 'TRACE_SEQUENCE_FILE', 'CDP', 'CDP_TRACE', 'offset', ]
    HEADERS_POST_FULL = ['INLINE_3D', 'CROSSLINE_3D', 'CDP_X', 'CDP_Y']
    HEADERS_POST = ['INLINE_3D', 'CROSSLINE_3D']

    # Headers to use as id of a trace
    INDEX_PRE = ['FieldRecord', 'TraceNumber']
    INDEX_POST = ['INLINE_3D', 'CROSSLINE_3D']
    INDEX_CDP = ['CDP_Y', 'CDP_X']

    def __new__(cls, path, *args, **kwargs):
        """ Select the type of geometry based on file extension. """
        _ = args, kwargs
        fmt = os.path.splitext(path)[1][1:]

        if fmt in cls.SEGY_ALIASES:
            new_cls = SeismicGeometrySEGY
        elif fmt in cls.HDF5_ALIASES:
            new_cls = SeismicGeometryHDF5
        else:
            raise TypeError('Unknown format of the cube.')

        instance = super().__new__(new_cls)
        return instance

    def __init__(self, path, *args, process=True, **kwargs):
        _ = args
        self.path = path

        # Names of different lengths and format: helpful for outside usage
        self.name = os.path.basename(self.path)
        self.short_name = self.name.split('.')[0]
        self.long_name = ':'.join(self.path.split('/')[-2:])
        self.format = os.path.splitext(self.path)[1][1:]

        self._quality_map = None
        self._quality_grid = None

        self.has_stats = False
        if process:
            self.process(**kwargs)

<<<<<<< HEAD
    def __len__(self):
        """ Number of meaningful traces. """
        if hasattr(self, 'zero_matrix'):
            return np.prod(self.zero_matrix.shape) - self.zero_matrix.sum()
        return len(self.dataframe)

=======
>>>>>>> 2d4a4245
    def scaler(self, array, mode='minmax'):
        """ Normalize array of amplitudes cut from the cube.

        Parameters
        ----------
        array : ndarray
            Crop of amplitudes.
        mode : str
            If `minmax`, then data is scaled to [0, 1] via minmax scaling.
            If `q` or `normalize`, then data is divided by the maximum of absolute values of the
            0.01 and 0.99 quantiles.
            If `q_clip`, then data is clipped to 0.01 and 0.99 quantiles and then divided by the
            maximum of absolute values of the two.
        """
        if mode in ['q', 'normalize']:
            return array / max(abs(self.q01), abs(self.q99))
        if mode in ['q_clip']:
            return np.clip(array, self.q01, self.q99) / max(abs(self.q01), abs(self.q99))
        if mode == 'minmax':
            scale = (self.value_max - self.value_min)
            return (array - self.value_min) / scale
        raise ValueError('Wrong mode', mode)


    def parse_axis(self, axis):
        """ Convert string representation of an axis into integer, if needed. """
        if isinstance(axis, str):
            if axis in self.index_headers:
                axis = self.index_headers.index(axis)
            elif axis in ['i', 'il', 'iline']:
                axis = 0
            elif axis in ['x', 'xl', 'xline']:
                axis = 1
            elif axis in ['h', 'height', 'depth']:
                axis = 2
        return axis


    def make_slide_locations(self, loc, axis=0):
        """ Create locations (sequence of locations for each axis) for desired slide along desired axis. """
        axis = self.parse_axis(axis)

        locations = [np.arange(item) for item in self.lens]
        locations += [np.arange(self.depth)]
        locations[axis] = [loc]
        return locations


    # Spatial matrices
    @lru_cache(100)
    def get_quantile_matrix(self, q):
        """ Restore the quantile matrix for desired `q` from `hist_matrix`.

        Parameters
        ----------
        q : number
            Quantile to compute. Must be in (0, 1) range.
        """
        #pylint: disable=line-too-long
        threshold = self.depth * q
        cumsums = np.cumsum(self.hist_matrix, axis=-1)

        positions = np.argmax(cumsums >= threshold, axis=-1)
        idx_1, idx_2 = np.nonzero(positions)
        indices = positions[idx_1, idx_2]

        broadcasted_bins = np.broadcast_to(self.bins, (*positions.shape, len(self.bins)))

        q_matrix = np.zeros_like(positions, dtype=np.float)
        q_matrix[idx_1, idx_2] += broadcasted_bins[idx_1, idx_2, indices]
        q_matrix[idx_1, idx_2] += (broadcasted_bins[idx_1, idx_2, indices+1] - broadcasted_bins[idx_1, idx_2, indices]) * \
                                   (threshold - cumsums[idx_1, idx_2, indices-1]) / self.hist_matrix[idx_1, idx_2, indices]
        q_matrix[q_matrix == 0.0] = np.nan
        setattr(self, f'q{int(q*100)}_matrix', q_matrix)
        return q_matrix


    @property
    def quality_map(self):
        """ Spatial matrix to show harder places in the cube. """
        if self._quality_map is None:
            self.make_quality_map([0.1], ['support_js', 'support_hellinger'])
        return self._quality_map

    def make_quality_map(self, quantiles, metric_names, **kwargs):
        """ Create `quality_map` matrix that shows harder places in the cube.

        Parameters
        ----------
        quantiles : sequence of floats
            Quantiles for computing hardness thresholds. Must be in (0, 1) ranges.
        metric_names : sequence or str
            Metrics to compute to assess hardness of cube.
        """
        from .metrics import GeometryMetrics #pylint: disable=import-outside-toplevel
        quality_map = GeometryMetrics(self).evaluate('quality_map', quantiles=quantiles, agg=None,
                                                     metric_names=metric_names, **kwargs)
        self._quality_map = quality_map
        return quality_map


    @property
    def quality_grid(self):
        """ Spatial grid based on `quality_map`. """
        if self._quality_grid is None:
            self.make_quality_grid((20, 150))
        return self._quality_grid

    def make_quality_grid(self, frequencies, iline=True, xline=True, margin=0, **kwargs):
        """ Create `quality_grid` based on `quality_map`.

        Parameters
        ----------
        frequencies : sequence of numbers
            Grid frequencies for individual levels of hardness in `quality_map`.
        margin : int
            Margin of boundaries to not include in the grid.
        iline, xline : bool
            Whether to make lines in grid to account for `ilines`/`xlines`.
        """
        from .metrics import GeometryMetrics #pylint: disable=import-outside-toplevel
        quality_grid = GeometryMetrics(self).make_grid(self.quality_map, frequencies,
                                                       iline=iline, xline=xline, margin=margin, **kwargs)
        self._quality_grid = quality_grid
        return quality_grid


    # Instance introspection and visualization methods
    @property
    def nbytes(self):
        """ Size of instance in bytes. """
        attrs = [
            'dataframe', 'trace_container', 'zero_traces',
            *[attr for attr in self.__dict__
              if 'matrix' in attr or '_quality' in attr],
        ]
        return sum(sys.getsizeof(getattr(self, attr)) for attr in attrs if hasattr(self, attr))

    @property
    def ngbytes(self):
        """ Size of instance in gigabytes. """
        return self.nbytes / (1024**3)

    def __repr__(self):
        return 'Inferred geometry for {}: ({}x{}x{})'.format(os.path.basename(self.path), *self.cube_shape)

    def __str__(self):
        msg = f"""
        Geometry for cube              {self.path}
        Current index:                 {self.index_headers}
        Shape:                         {self.cube_shape}
        Time delay and sample rate:    {self.delay}, {self.sample_rate}

        Cube size:                     {os.path.getsize(self.path) / (1024**3):4.3} GB
        Size of the instance:          {self.ngbytes:4.3} GB

        Number of traces:              {np.prod(self.cube_shape[:-1])}
        """
        if hasattr(self, 'zero_traces'):
            msg += f"""Number of non-zero traces:     {np.prod(self.cube_shape[:-1]) - np.sum(self.zero_traces)}
            """

        if self.has_stats:
            msg += f"""
        Num of unique amplitudes:      {len(np.unique(self.trace_container))}
        Mean/std of amplitudes:        {np.mean(self.trace_container):6.6}/{np.std(self.trace_container):6.6}
        Min/max amplitudes:            {self.value_min:6.6}/{self.value_max:6.6}
        q01/q99 amplitudes:            {self.q01:6.6}/{self.q99:6.6}
            """
        return dedent(msg)

    def log(self, printer=None):
        """ Log some info into desired stream. """
        if not callable(printer):
            path_log = '/'.join(self.path.split('/')[:-1]) + '/CUBE_INFO.log'
            printer = lambda msg: file_print(msg, path_log)
        printer(str(self))

    def show_snr(self, **kwargs):
        """ Show signal-to-noise map. """
        kwargs = {
            'cmap': 'viridis_r',
            'title': f'Signal-to-noise map of `{self.name}`',
            'xlabel': self.index_headers[0],
            'ylabel': self.index_headers[1],
            **kwargs
            }
        matrix = np.log(self.mean_matrix**2 / self.std_matrix**2)
        plot_image(matrix, mode='single', **kwargs)


    def show_slide(self, loc=None, start=None, end=None, step=1, axis=0, zoom_slice=None,
                   stable=True, order_axes=None, **kwargs):
        """ Load slide in `segy` or `hdf5` fashion and display it. """
        axis = self.parse_axis(axis)
        slide = self.load_slide(loc=loc, start=start, end=end, step=step, axis=axis, stable=stable)
        xticks = list(range(slide.shape[0]))
        yticks = list(range(slide.shape[1]))

        if zoom_slice:
            slide = slide[zoom_slice]
            xticks = xticks[zoom_slice[0]]
            yticks = yticks[zoom_slice[1]]

        # Plot params
        if len(self.index_headers) > 1:
            title = f'{self.index_headers[axis]} {loc} out of {self.lens[axis]}'
        else:
            title = '2D seismic slide'
        kwargs = {
            'title': title,
            'xlabel': self.index_headers[1 - axis] if len(self.index_headers) > 1 else self.index_headers[0],
            'ylabel': 'depth',
            'cmap': 'gray',
            'xticks': xticks[::max(1, round(len(xticks)//10/100))*100],
            'yticks': yticks[::max(1, round(len(yticks)//10/100))*100][::-1],
            **kwargs
        }
        plot_image(slide, mode='single', order_axes=order_axes, **kwargs)


    def show_amplitude_hist(self, scaler=None, bins=50, **kwargs):
        """ Show distribution of amplitudes in `trace_container`. Optionally applies chosen `scaler`. """
        data = np.copy(self.trace_container)
        if scaler:
            data = self.scaler(data, mode=scaler)

        kwargs = {
            'title': (f'Amplitude distribution for {self.short_name}' +
                      f'\n Mean/std: {np.mean(data):3.3}/{np.std(data):3.3}'),
            'label': 'Amplitudes histogram',
            'xlabel': 'amplitude',
            'ylabel': 'density',
            **kwargs
        }
        plot_image(data, backend='matplotlib', bins=bins, mode='histogram', **kwargs)


class SeismicGeometrySEGY(SeismicGeometry):
    """ Class to infer information about SEG-Y cubes and provide convenient methods of working with them.
    A wrapper around `segyio` to provide higher-level API.

    In order to initialize instance, one must supply `path`, `headers` and `index`:
        - `path` is a location of SEG-Y file
        - `headers` is a sequence of trace headers to infer from the file
        - `index_headers` is a subset of `headers` that is used as trace (unique) identifier:
          for example, `INLINE_3D` and `CROSSLINE_3D` has a one-to-one correspondance with trace numbers.
          Another example is `FieldRecord` and `TraceNumber`.

    Each instance is basically built around `dataframe` attribute, which describes mapping from
    indexing headers to trace numbers. It is used to, for example, get all trace indices from a desired `FieldRecord`.
    `set_index` method can be called to change indexing headers of the dataframe.

    One can add stats to the instance by calling `collect_stats` method, that makes a full pass through
    the cube in order to analyze distribution of amplitudes. It also collects a number of trace examples
    into `trace_container` attribute, that can be used for later evaluation of various statistics.
    """
    #pylint: disable=attribute-defined-outside-init, too-many-instance-attributes
    def __init__(self, path, headers=None, index_headers=None, **kwargs):
        self.structured = False
        self.dataframe = None
        self.segyfile = None

        self.headers = headers or self.HEADERS_POST
        self.index_headers = index_headers or self.INDEX_POST

        super().__init__(path, **kwargs)


    # Methods of inferring dataframe and amplitude stats
    def process(self, collect_stats=False, **kwargs):
        """ Create dataframe based on `segy` file headers. """
        # Note that all the `segyio` structure inference is disabled
        # self.segyfile = SafeIO(self.path, opener=segyio.open, mode='r', strict=False, ignore_geometry=True)
        self.segyfile = segyio.open(self.path, mode='r', strict=False, ignore_geometry=True)
        self.segyfile.mmap()

        self.depth = len(self.segyfile.trace[0])
        self.delay = self.segyfile.header[0].get(segyio.TraceField.DelayRecordingTime)
        self.sample_rate = segyio.dt(self.segyfile) / 1000

        # Load all the headers
        dataframe = {}
        for column in self.headers:
            dataframe[column] = self.segyfile.attributes(getattr(segyio.TraceField, column))[slice(None)]

        dataframe = pd.DataFrame(dataframe)
        dataframe.reset_index(inplace=True)
        dataframe.rename(columns={'index': 'trace_index'}, inplace=True)
        self.dataframe = dataframe.set_index(self.index_headers)

        self.add_attributes()
        if collect_stats:
            self.collect_stats(**kwargs)

    def set_index(self, index_headers, sortby=None):
        """ Change current index to a subset of loaded headers. """
        self.dataframe.reset_index(inplace=True)
        if sortby:
            self.dataframe.sort_values(index_headers, inplace=True, kind='mergesort')# the only stable sorting algorithm
        self.dataframe.set_index(index_headers, inplace=True)
        self.index_headers = index_headers
        self.add_attributes()

    def add_attributes(self):
        """ Infer info about curent index from `dataframe` attribute. """
        self.index_len = len(self.index_headers)
        self._zero_trace = np.zeros(self.depth)

        # Unique values in each of the indexing column
        self.unsorted_uniques = [np.unique(self.dataframe.index.get_level_values(i).values)
                                 for i in range(self.index_len)]
        self.uniques = [np.sort(item) for item in self.unsorted_uniques]
        self.uniques_inversed = [{v: j for j, v in enumerate(self.uniques[i])}
                                 for i in range(self.index_len)]

        self.byte_no = [getattr(segyio.TraceField, h) for h in self.index_headers]
        self.offsets = [np.min(item) for item in self.uniques]
        self.lens = [len(item) for item in self.uniques]
        self.ranges = [(np.max(item) - np.min(item) + 1) for item in self.uniques]

        self.cube_shape = np.asarray([*self.lens, self.depth])

    def collect_stats(self, spatial=True, bins=25, num_keep=15000, **kwargs):
        """ Pass through file data to collect stats:
            - min/max values.
            - q01/q99 quantiles of amplitudes in the cube.
            - certain amount of traces are stored to `trace_container` attribute.

        If `spatial` is True, makes an additional pass through the cube to obtain following:
            - min/max/mean/std for every trace - `min_matrix`, `max_matrix` and so on.
            - histogram of values for each trace: - `hist_matrix`.
            - bins for histogram creation: - `bins`.

        Parameters
        ----------
        spatial : bool
            Whether to collect additional stats.
        bins : int or str
            Number of bins or name of automatic algorithm of defining number of bins.
        num_keep : int
            Number of traces to store.
        """
        #pylint: disable=not-an-iterable
        _ = kwargs

        num_traces = len(self.segyfile.header)

        # Get min/max values, store some of the traces
        trace_container = []
        value_min, value_max = np.inf, -np.inf

        for i in tqdm(range(num_traces), desc='Finding min/max', ncols=1000):
            trace = self.segyfile.trace[i]

            trace_min, trace_max = find_min_max(trace)
            if trace_min < value_min:
                value_min = trace_min
            if trace_max > value_max:
                value_max = trace_max

            if random() < (num_keep / num_traces) and trace_min != trace_max:
                trace_container.extend(trace.tolist())
                #TODO: add dtype for storing

        # Collect more spatial stats: min, max, mean, std, histograms matrices
        if spatial:
            # Make bins
            bins = np.histogram_bin_edges(None, bins, range=(value_min, value_max)).astype(np.float)
            self.bins = bins

            # Create containers
            min_matrix, max_matrix = np.full(self.lens, np.nan), np.full(self.lens, np.nan)
            hist_matrix = np.full((*self.lens, len(bins)-1), np.nan)

            # Iterate over traces
            description = f'Collecting stats for {self.name}'
            for i in tqdm(range(num_traces), desc=description, ncols=1000):
                trace = self.segyfile.trace[i]
                header = self.segyfile.header[i]

                # i -> id in a dataframe
                keys = [header.get(field) for field in self.byte_no]
                store_key = [self.uniques_inversed[j][item] for j, item in enumerate(keys)]
                store_key = tuple(store_key)

                # for each trace, we store an entire histogram of amplitudes
                val_min, val_max = find_min_max(trace)
                min_matrix[store_key] = val_min
                max_matrix[store_key] = val_max

                if val_min != val_max:
                    histogram = np.histogram(trace, bins=bins)[0]
                    hist_matrix[store_key] = histogram

            # Restore stats from histogram
            midpoints = (bins[1:] + bins[:-1]) / 2
            probs = hist_matrix / np.sum(hist_matrix, axis=-1, keepdims=True)

            mean_matrix = np.sum(probs * midpoints, axis=-1)
            std_matrix = np.sqrt(np.sum((np.broadcast_to(midpoints, (*mean_matrix.shape, len(midpoints))) - \
                                            mean_matrix.reshape(*mean_matrix.shape, 1))**2 * probs,
                                        axis=-1))

            # Store everything into instance
            self.min_matrix, self.max_matrix = min_matrix, max_matrix
            self.mean_matrix, self.std_matrix = mean_matrix, std_matrix
            self.hist_matrix = hist_matrix
            self.zero_traces = (min_matrix == max_matrix).astype(np.int)
            self.zero_traces[np.isnan(min_matrix)] = 1

        self.value_min, self.value_max = value_min, value_max
        self.trace_container = np.array(trace_container)
        self.q001, self.q01, self.q99, self.q999 = np.quantile(trace_container, [0.001, 0.01, 0.99, 0.999])
        self.has_stats = True


    # Methods to load actual data from SEG-Y
    def load_trace(self, index):
        """ Load individual trace from segyfile.
        If passed `np.nan`, returns trace of zeros.
        """
        if not np.isnan(index):
            return self.segyfile.trace.raw[int(index)]
        return self._zero_trace

    def load_traces(self, trace_indices):
        """ Stack multiple traces together. """
        return np.stack([self.load_trace(idx) for idx in trace_indices])

    @lru_cache(128, attributes='index_headers')
    def load_slide(self, loc=None, axis=0, start=None, end=None, step=1, stable=True):
        """ Create indices and load actual traces for one slide.

        If the current index is 1D, then slide is defined by `start`, `end`, `step`.
        If the current index is 2D, then slide is defined by `loc` and `axis`.

        Parameters
        ----------
        loc : int
            Number of slide to load.
        axis : int
            Number of axis to load slide along.
        start, end, step : ints
            Parameters of slice loading for 1D index.
        stable : bool
            Whether or not to use the same sorting order as in the segyfile.
        """
        indices = self.make_slide_indices(loc=loc, start=start, end=end, step=step, axis=axis, stable=stable)
        slide = self.load_traces(indices)
        return slide


    def make_slide_indices(self, loc=None, axis=0, start=None, end=None, step=1, stable=True, return_iterator=False):
        """ Choose appropriate version of index creation for various lengths of current index.

        Parameters
        ----------
        start, end, step : ints
            Parameters of slice loading for 1d index.
        stable : bool
            Whether or not to use the same sorting order as in the segyfile.
        return_iterator : bool
            Whether to also return the same iterator that is used to index current `dataframe`.
            Can be useful for subsequent loads from the same place in various instances.
        """
        if self.index_len == 1:
            _ = loc, axis
            result = self.make_slide_indices_1d(start=start, end=end, step=step, stable=stable,
                                                return_iterator=return_iterator)
        elif self.index_len == 2:
            _ = start, end, step
            result = self.make_slide_indices_2d(loc=loc, axis=axis, stable=stable,
                                                return_iterator=return_iterator)
        elif self.index_len == 3:
            raise NotImplementedError('Yet to be done!')
        else:
            raise ValueError('Index lenght must be less than 4. ')
        return result

    def make_slide_indices_1d(self, start=None, end=None, step=1, stable=True, return_iterator=False):
        """ 1D version of index creation. """
        start = start or self.offsets[0]
        end = end or self.uniques[0][-1]

        if stable:
            iterator = self.dataframe.index[(self.dataframe.index >= start) & (self.dataframe.index <= end)]
            iterator = iterator.values[::step]
        else:
            iterator = np.arange(start, end+1, step)

        indices = self.dataframe['trace_index'].reindex(iterator, fill_value=np.nan).values

        if return_iterator:
            return indices, iterator
        return indices

    def make_slide_indices_2d(self, loc, axis=0, stable=True, return_iterator=False):
        """ 2D version of index creation. """
        other_axis = 1 - axis
        location = self.uniques[axis][loc]

        if stable:
            others = self.dataframe[self.dataframe.index.get_level_values(axis) == location]
            others = others.index.get_level_values(other_axis).values
        else:
            others = self.uniques[other_axis]

        iterator = list(zip([location] * len(others), others) if axis == 0 else zip(others, [location] * len(others)))
        indices = self.dataframe['trace_index'].reindex(iterator, fill_value=np.nan).values

        #TODO: keep only uniques, when needed, with `nan` filtering
        if stable:
            indices = np.unique(indices)

        if return_iterator:
            return indices, iterator
        return indices


    def _load_crop(self, locations):
        """ Load 3D crop from the cube.

        Parameters
        ----------
        locations : sequence of arrays
            List of desired locations to load: along the first index, the second, and depth.

        Example
        -------
        If the current index is `INLINE_3D` and `CROSSLINE_3D`, then to load
        5:110 ilines, 100:1105 crosslines, 0:700 depths, locations must be::
            [
                np.arange(5, 110),
                np.arange(100, 1105),
                np.arange(0, 700)
            ]
        """
        shape = np.array([len(item) for item in locations])
        indices = self.make_crop_indices(locations)
        crop = self.load_traces(indices)[..., locations[-1]].reshape(shape)
        return crop

    def make_crop_indices(self, locations):
        """ Create indices for 3D crop loading. """
        iterator = list(product(*[[self.uniques[idx][i] for i in locations[idx]] for idx in range(2)]))
        indices = self.dataframe['trace_index'].reindex(iterator, fill_value=np.nan).values
        _, unique_ind = np.unique(indices, return_index=True)
        return indices[np.sort(unique_ind, kind='stable')]

    def load_crop(self, locations, threshold=10, mode=None, **kwargs):
        """ Smart choice between using :meth:`._load_crop` and stacking multiple slides created by :meth:`.load_slide`.
        """
        _ = kwargs
        shape = np.array([len(item) for item in locations])
        mode = mode or ('slide' if min(shape) < threshold else 'crop')

        if mode == 'slide':
            axis = np.argmin(shape)
            #TODO: add depth-slicing; move this logic to separate function
            if axis in [0, 1]:
                return np.stack([self.load_slide(loc, axis=axis)[..., locations[-1]]
                                 for loc in locations[axis]],
                                axis=axis)
        return self._load_crop(locations)

    # Convert SEG-Y to HDF5
    def make_hdf5(self, path_hdf5=None, postfix=''):
        """ Converts `.segy` cube to `.hdf5` format.

        Parameters
        ----------
        path_hdf5 : str
            Path to store converted cube. By default, new cube is stored right next to original.
        postfix : str
            Postfix to add to the name of resulting cube.
        """
        if self.index_headers != self.INDEX_POST:
            # Currently supports only INLINE/CROSSLINE cubes
            raise TypeError(f'Current index must be {self.INDEX_POST}')

        path_hdf5 = path_hdf5 or (os.path.splitext(self.path)[0] + postfix + '.hdf5')

        # Remove file, if exists: h5py can't do that
        if os.path.exists(path_hdf5):
            os.remove(path_hdf5)

        # Create file and datasets inside
        with h5py.File(path_hdf5, "a") as file_hdf5:
            cube_hdf5 = file_hdf5.create_dataset('cube', self.cube_shape)
            cube_hdf5_x = file_hdf5.create_dataset('cube_x', self.cube_shape[[1, 2, 0]])
            cube_hdf5_h = file_hdf5.create_dataset('cube_h', self.cube_shape[[2, 0, 1]])

            # Default projection: (ilines, xlines, depth)
            # Depth-projection: (depth, ilines, xlines)
            pbar = tqdm(total=self.ilines_len + self.xlines_len, ncols=1000)

            pbar.set_description(f'Converting {self.long_name}; ilines projection')
            for i in range(self.ilines_len):
                slide = self.load_slide(i, stable=False)
                cube_hdf5[i, :, :] = slide.reshape(1, self.xlines_len, self.depth)
                cube_hdf5_h[:, i, :] = slide.T
                pbar.update()

            # xline-oriented projection: (xlines, depth, ilines)
            pbar.set_description(f'Converting {self.long_name} to hdf5; xlines projection')
            for x in range(self.xlines_len):
                slide = self.load_slide(x, axis=1, stable=False).T
                cube_hdf5_x[x, :, :,] = slide
                pbar.update()
            pbar.close()

            # Save all the necessary attributes to the `info` group
            for attr in self.PRESERVED:
                if hasattr(self, attr) and getattr(self, attr) is not None:
                    file_hdf5['/info/' + attr] = getattr(self, attr)



class SeismicGeometryHDF5(SeismicGeometry):
    """ Class to infer information about HDF5 cubes and provide convenient methods of working with them.

    In order to initialize instance, one must supply `path` to the HDF5 cube.

    All the attributes are loaded directly from HDF5 file itself, so most of the attributes from SEG-Y file
    are preserved, with the exception of `dataframe` and `uniques`.
    """
    #pylint: disable=attribute-defined-outside-init
    def __init__(self, path, **kwargs):
        self.structured = True
        self.file_hdf5 = None
        self.iline_to_cdpx, self.xline_to_cdpy = None, None

        super().__init__(path, **kwargs)

    def process(self, **kwargs):
        """ Put info from `.hdf5` groups to attributes.
        No passing through data whatsoever.
        """
        _ = kwargs
        # self.file_hdf5 = SafeIO(self.path, opener=h5pickle.File, mode='r')
        self.file_hdf5 = h5pickle.File(self.path, mode='r')
        self.add_attributes()

    def add_attributes(self):
        """ Store values from `hdf5` file to attributes. """
        self.index_headers = self.INDEX_POST

        for item in self.PRESERVED:
            try:
                value = self.file_hdf5['/info/' + item][()]
                setattr(self, item, value)
            except KeyError:
                pass
        # BC
        self.ilines_offset = min(self.ilines)
        self.xlines_offset = min(self.xlines)
        self.ilines_len = len(self.ilines)
        self.xlines_len = len(self.xlines)
        self.cube_shape = np.asarray([self.ilines_len, self.xlines_len, self.depth])
        self.has_stats = True

    # Methods to load actual data from HDF5
    def load_crop(self, locations, axis=None, **kwargs):
        """ Load 3D crop from the cube.
        Automatically chooses the fastest axis to use: as `hdf5` files store multiple copies of data with
        various orientations, some axis are faster than others depending on exact crop location and size.

        Parameters
        locations : sequence of arrays
            List of desired locations to load: along the first index, the second, and depth.
        axis : str or int
            Identificator of the axis to use to load data.
            Can be `iline`, `xline`, `height`, `depth`, `i`, `x`, `h`, 0, 1, 2.
        """
        _ = kwargs
        if axis is None:
            shape = np.array([len(item) for item in locations])
            axis = np.argmin(shape)
        else:
            mapping = {0: 0, 1: 1, 2: 2,
                       'i': 0, 'x': 1, 'h': 2,
                       'iline': 0, 'xline': 1, 'height': 2, 'depth': 2}
            axis = mapping[axis]

        if axis == 1 and 'cube_x' in self.file_hdf5:
            crop = self._load_x(*locations)
        elif axis == 2 and 'cube_h' in self.file_hdf5:
            crop = self._load_h(*locations)
        else: # backward compatibility
            crop = self._load_i(*locations)
        return crop

    def _load_i(self, ilines, xlines, heights):
        cube_hdf5 = self.file_hdf5['cube']
        return np.stack([self._cached_load(cube_hdf5, iline)[xlines, :][:, heights]
                         for iline in ilines])

    def _load_x(self, ilines, xlines, heights):
        cube_hdf5 = self.file_hdf5['cube_x']
        return np.stack([self._cached_load(cube_hdf5, xline)[heights, :][:, ilines].transpose([1, 0])
                         for xline in xlines], axis=1)

    def _load_h(self, ilines, xlines, heights):
        cube_hdf5 = self.file_hdf5['cube_h']
        return np.stack([self._cached_load(cube_hdf5, height)[ilines, :][:, xlines]
                         for height in heights], axis=2)

    @lru_cache(128)
    def _cached_load(self, cube, loc):
        """ Load one slide of data from a certain cube projection.
        Caches the result in a thread-safe manner.
        """
        return cube[loc, :, :]

    def load_slide(self, loc, axis='iline', **kwargs):
        """ Load desired slide along desired axis. """
        _ = kwargs
        axis = self.parse_axis(axis)
        if axis == 0:
            cube = self.file_hdf5['cube']
            slide = self._cached_load(cube, loc)
        elif axis == 1:
            cube = self.file_hdf5['cube_x']
            slide = self._cached_load(cube, loc).T
        elif axis == 2:
            cube = self.file_hdf5['cube_h']
            slide = self._cached_load(cube, loc)
        return slide

    def compute_cdp_transform(self, sgy_path, second_trace = 20000):
        """ Create functions with linear line to cdp transforms and
        save them to the `iline_to_cdpx` and `xline_to_cdpy` attributes of the class.

        Parameters
        ----------
        sgy_path : str
            Path to SEG-Y version of the cube with `cdp_x`, `cdp_y` headers.
        second_trace : int
            Index of a second trace lying on `iline`, `xline` coordinates different
            from the default first trace with `trace_index = 1`.
        """
        geom = SeismicGeometry(path=sgy_path, headers=self.HEADERS_POST_FULL)
        df = geom.dataframe

        # get two points
        lines = df[df['trace_index'] == 1].index[0]
        cdps = (df[df['trace_index'] == 1]['CDP_X'][0], df[df['trace_index'] == 1]['CDP_Y'][0])
        second_lines = df[df['trace_index'] == second_trace].index[0]
        second_cdps = (df[df['trace_index'] == second_trace]['CDP_X'][0], df[df['trace_index'] == second_trace]['CDP_Y'][0])

        # transform funcs
        def xline_to_cdpy(n):
            return (second_cdps[1] - cdps[1]) / (second_lines[1] - lines[1]) * n + \
                    cdps[1] - lines[1] * (second_cdps[1] - cdps[1]) / (second_lines[1] - lines[1])

        def iline_to_cdpx(n):
            return (second_cdps[0] - cdps[0]) / (second_lines[0] - lines[0]) * n + \
                    cdps[0] - lines[0] * (second_cdps[0]  - cdps[0]) / (second_lines[0] - lines[0])

        self.iline_to_cdpx = iline_to_cdpx
        self.xline_to_cdpy = xline_to_cdpy<|MERGE_RESOLUTION|>--- conflicted
+++ resolved
@@ -164,15 +164,12 @@
         if process:
             self.process(**kwargs)
 
-<<<<<<< HEAD
     def __len__(self):
         """ Number of meaningful traces. """
         if hasattr(self, 'zero_matrix'):
             return np.prod(self.zero_matrix.shape) - self.zero_matrix.sum()
         return len(self.dataframe)
 
-=======
->>>>>>> 2d4a4245
     def scaler(self, array, mode='minmax'):
         """ Normalize array of amplitudes cut from the cube.
 
